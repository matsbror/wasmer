<<<<<<< HEAD
use crate::{error::CompileResult, module::ModuleInner, types::LocalFuncIndex, vm};
=======
use crate::{
    backing::ImportBacking,
    error::CompileResult,
    error::RuntimeResult,
    module::ModuleInner,
    types::{FuncIndex, LocalFuncIndex, Value},
    vm,
};
>>>>>>> de046491
use std::ptr::NonNull;

pub mod sys {
    pub use crate::sys::*;
}
pub use crate::sig_registry::SigRegistry;

/// This type cannot be constructed from
/// outside the runtime crate.
pub struct Token {
    _private: (),
}

impl Token {
    pub(crate) fn generate() -> Self {
        Self { _private: () }
    }
}

pub trait Compiler {
<<<<<<< HEAD
    /// Compiles a `Module` from WebAssembly binary format
    fn compile(&self, wasm: &[u8]) -> CompileResult<ModuleInner>;
=======
    /// Compiles a `Module` from WebAssembly binary format.
    /// The `CompileToken` parameter ensures that this can only
    /// be called from inside the runtime.
    fn compile(&self, wasm: &[u8], _: Token) -> CompileResult<ModuleInner>;
}

/// The functionality exposed by this trait is expected to be used
/// for calling functions exported by a webassembly module from
/// host code only.
pub trait ProtectedCaller {
    /// This calls the exported function designated by `local_func_index`.
    /// Important to note, this supports calling imported functions that are
    /// then exported.
    ///
    /// It's invalid to attempt to call a local function that isn't exported and
    /// the implementation is expected to check for that. The implementation
    /// is also expected to check for correct parameter types and correct
    /// parameter number.
    ///
    /// The `returns` parameter is filled with dummy values when passed in and upon function
    /// return, will be filled with the return values of the wasm function, as long as the
    /// call completed successfully.
    ///
    /// The existance of the Token parameter ensures that this can only be called from
    /// within the runtime crate.
    fn call(
        &self,
        module: &ModuleInner,
        func_index: FuncIndex,
        params: &[Value],
        returns: &mut [Value],
        import_backing: &ImportBacking,
        vmctx: *mut vm::Ctx,
        _: Token,
    ) -> RuntimeResult<()>;
>>>>>>> de046491
}

pub trait FuncResolver {
    /// This returns a pointer to the function designated by the `local_func_index`
    /// parameter.
    fn get(
        &self,
        module: &ModuleInner,
        local_func_index: LocalFuncIndex,
    ) -> Option<NonNull<vm::Func>>;
}<|MERGE_RESOLUTION|>--- conflicted
+++ resolved
@@ -1,6 +1,3 @@
-<<<<<<< HEAD
-use crate::{error::CompileResult, module::ModuleInner, types::LocalFuncIndex, vm};
-=======
 use crate::{
     backing::ImportBacking,
     error::CompileResult,
@@ -9,7 +6,6 @@
     types::{FuncIndex, LocalFuncIndex, Value},
     vm,
 };
->>>>>>> de046491
 use std::ptr::NonNull;
 
 pub mod sys {
@@ -30,10 +26,6 @@
 }
 
 pub trait Compiler {
-<<<<<<< HEAD
-    /// Compiles a `Module` from WebAssembly binary format
-    fn compile(&self, wasm: &[u8]) -> CompileResult<ModuleInner>;
-=======
     /// Compiles a `Module` from WebAssembly binary format.
     /// The `CompileToken` parameter ensures that this can only
     /// be called from inside the runtime.
@@ -69,7 +61,6 @@
         vmctx: *mut vm::Ctx,
         _: Token,
     ) -> RuntimeResult<()>;
->>>>>>> de046491
 }
 
 pub trait FuncResolver {
