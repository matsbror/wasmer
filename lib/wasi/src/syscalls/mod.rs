#![allow(unused, clippy::too_many_arguments, clippy::cognitive_complexity)]

pub mod types {
    pub use wasmer_wasi_types::*;
    pub use wasmer_wasi_types_generated::wasi;
}

#[cfg(any(
    target_os = "freebsd",
    target_os = "linux",
    target_os = "android",
    target_vendor = "apple"
))]
pub mod unix;
#[cfg(any(target_arch = "wasm32"))]
pub mod wasm32;
#[cfg(any(target_os = "windows"))]
pub mod windows;

pub mod legacy;
//pub mod wasi;
#[cfg(feature = "wasix")]
pub mod wasix32;
#[cfg(feature = "wasix")]
pub mod wasix64;

use self::types::{
    wasi::{
        Addressfamily, Advice, BusErrno, Clockid, Dircookie, Dirent, Errno, Event, EventEnum,
        EventFdReadwrite, Eventrwflags, Eventtype, Fd as WasiFd, Fdflags, Fdstat, Filesize,
        Filestat, Filetype, Fstflags, Linkcount, Pid, Rights, Snapshot0Clockid, Sockoption,
        Sockstatus, Socktype, Streamsecurity, Subscription, SubscriptionEnum,
        SubscriptionFsReadwrite, Tid, Timestamp, Tty, Whence,
    },
    *,
};
use crate::state::{bus_error_into_wasi_err, wasi_error_into_bus_err, InodeHttpSocketType};
use crate::utils::map_io_err;
use crate::WasiBusProcessId;
use crate::{
    mem_error_to_wasi,
    state::{
        self, fs_error_into_wasi_err, iterate_poll_events, net_error_into_wasi_err, poll,
        virtual_file_type_to_wasi_file_type, Inode, InodeSocket, InodeSocketKind, InodeVal, Kind,
        PollEvent, PollEventBuilder, WasiPipe, WasiState, MAX_SYMLINKS,
    },
    Fd, WasiEnv, WasiError, WasiThread, WasiThreadId,
};
use bytes::Bytes;
use std::borrow::{Borrow, Cow};
use std::convert::{Infallible, TryInto};
use std::io::{self, Read, Seek, Write};
use std::mem::transmute;
use std::net::{IpAddr, Ipv4Addr, Ipv6Addr, SocketAddr};
use std::ops::{Deref, DerefMut};
use std::sync::atomic::AtomicU64;
use std::sync::{atomic::Ordering, Mutex};
use std::sync::{mpsc, Arc};
use std::time::Duration;
use tracing::{debug, error, trace, warn};
use wasmer::{
    AsStoreMut, Extern, FunctionEnv, FunctionEnvMut, Instance, Memory, Memory32, Memory64,
    MemorySize, MemoryView, Module, RuntimeError, Value, WasmPtr, WasmSlice,
};
use wasmer_vbus::{FileDescriptor, StdioMode};
use wasmer_vfs::{FsError, VirtualFile};
use wasmer_vnet::{SocketHttpRequest, StreamSecurity};

#[cfg(any(
    target_os = "freebsd",
    target_os = "linux",
    target_os = "android",
    target_vendor = "apple"
))]
pub use unix::*;

#[cfg(any(target_os = "windows"))]
pub use windows::*;

#[cfg(any(target_arch = "wasm32"))]
pub use wasm32::*;

fn to_offset<M: MemorySize>(offset: usize) -> Result<M::Offset, Errno> {
    let ret: M::Offset = offset.try_into().map_err(|_| Errno::Inval)?;
    Ok(ret)
}

fn from_offset<M: MemorySize>(offset: M::Offset) -> Result<usize, Errno> {
    let ret: usize = offset.try_into().map_err(|_| Errno::Inval)?;
    Ok(ret)
}

fn write_bytes_inner<T: Write, M: MemorySize>(
    mut write_loc: T,
    memory: &MemoryView,
    iovs_arr_cell: WasmSlice<__wasi_ciovec_t<M>>,
) -> Result<usize, Errno> {
    let mut bytes_written = 0usize;
    for iov in iovs_arr_cell.iter() {
        let iov_inner = iov.read().map_err(mem_error_to_wasi)?;
        let bytes = WasmPtr::<u8, M>::new(iov_inner.buf)
            .slice(memory, iov_inner.buf_len)
            .map_err(mem_error_to_wasi)?;
        let bytes = bytes.read_to_vec().map_err(mem_error_to_wasi)?;
        write_loc.write_all(&bytes).map_err(map_io_err)?;

        bytes_written += from_offset::<M>(iov_inner.buf_len)?;
    }
    Ok(bytes_written)
}

pub(crate) fn write_bytes<T: Write, M: MemorySize>(
    mut write_loc: T,
    memory: &MemoryView,
    iovs_arr: WasmSlice<__wasi_ciovec_t<M>>,
) -> Result<usize, Errno> {
    let result = write_bytes_inner::<_, M>(&mut write_loc, memory, iovs_arr);
    write_loc.flush();
    result
}

pub(crate) fn read_bytes<T: Read, M: MemorySize>(
    mut reader: T,
    memory: &MemoryView,
    iovs_arr: WasmSlice<__wasi_iovec_t<M>>,
) -> Result<usize, Errno> {
    let mut bytes_read = 0usize;

    // We allocate the raw_bytes first once instead of
    // N times in the loop.
    let mut raw_bytes: Vec<u8> = vec![0; 1024];

    for iov in iovs_arr.iter() {
        let iov_inner = iov.read().map_err(mem_error_to_wasi)?;
        raw_bytes.clear();
        let to_read = from_offset::<M>(iov_inner.buf_len)?;
        raw_bytes.resize(to_read, 0);
        let has_read = reader.read(&mut raw_bytes).map_err(map_io_err)?;

        let buf = WasmPtr::<u8, M>::new(iov_inner.buf)
            .slice(memory, iov_inner.buf_len)
            .map_err(mem_error_to_wasi)?;
        buf.write_slice(&raw_bytes).map_err(mem_error_to_wasi)?;
        bytes_read += has_read;
        if has_read != to_read {
            return Ok(bytes_read);
        }
    }
    Ok(bytes_read)
}

fn __sock_actor<T, F>(
    ctx: &FunctionEnvMut<'_, WasiEnv>,
    sock: WasiFd,
    rights: Rights,
    actor: F,
) -> Result<T, Errno>
where
    F: FnOnce(&crate::state::InodeSocket) -> Result<T, Errno>,
{
    let env = ctx.data();
    let (_, state, inodes) = env.get_memory_and_wasi_state_and_inodes(&ctx, 0);

    let fd_entry = state.fs.get_fd(sock)?;
    let ret = {
        if !rights.is_empty() && !fd_entry.rights.contains(rights) {
            return Err(Errno::Access);
        }

        let inode_idx = fd_entry.inode;
        let inode = &inodes.arena[inode_idx];

        let mut guard = inode.read();
        let deref = guard.deref();
        match deref {
            Kind::Socket { socket } => actor(socket)?,
            _ => {
                return Err(Errno::Notsock);
            }
        }
    };

    Ok(ret)
}

fn __sock_actor_mut<T, F>(
    ctx: &FunctionEnvMut<'_, WasiEnv>,
    sock: WasiFd,
    rights: Rights,
    actor: F,
) -> Result<T, Errno>
where
    F: FnOnce(&mut crate::state::InodeSocket) -> Result<T, Errno>,
{
    let env = ctx.data();
    let (_, state, inodes) = env.get_memory_and_wasi_state_and_inodes(&ctx, 0);

    let fd_entry = state.fs.get_fd(sock)?;
    let ret = {
        if !rights.is_empty() && !fd_entry.rights.contains(rights) {
            return Err(Errno::Access);
        }

        let inode_idx = fd_entry.inode;
        let inode = &inodes.arena[inode_idx];

        let mut guard = inode.write();
        let deref_mut = guard.deref_mut();
        match deref_mut {
            Kind::Socket { socket } => actor(socket)?,
            _ => {
                return Err(Errno::Notsock);
            }
        }
    };

    Ok(ret)
}

fn __sock_upgrade<F>(
    ctx: &FunctionEnvMut<'_, WasiEnv>,
    sock: WasiFd,
    rights: Rights,
    actor: F,
) -> Result<(), Errno>
where
    F: FnOnce(&mut crate::state::InodeSocket) -> Result<Option<crate::state::InodeSocket>, Errno>,
{
    let env = ctx.data();
    let (_, state, inodes) = env.get_memory_and_wasi_state_and_inodes(&ctx, 0);

    let fd_entry = state.fs.get_fd(sock)?;
    if !rights.is_empty() && !fd_entry.rights.contains(rights) {
        return Err(Errno::Access);
    }

    let inode_idx = fd_entry.inode;
    let inode = &inodes.arena[inode_idx];

    let mut guard = inode.write();
    let deref_mut = guard.deref_mut();
    match deref_mut {
        Kind::Socket { socket } => {
            let new_socket = actor(socket)?;

            if let Some(mut new_socket) = new_socket {
                std::mem::swap(socket, &mut new_socket);
            }
        }
        _ => {
            return Err(Errno::Notsock);
        }
    }

    Ok(())
}

#[must_use]
fn write_buffer_array<M: MemorySize>(
    memory: &MemoryView,
    from: &[Vec<u8>],
    ptr_buffer: WasmPtr<WasmPtr<u8, M>, M>,
    buffer: WasmPtr<u8, M>,
) -> Errno {
    let ptrs = wasi_try_mem!(ptr_buffer.slice(memory, wasi_try!(to_offset::<M>(from.len()))));

    let mut current_buffer_offset = 0usize;
    for ((i, sub_buffer), ptr) in from.iter().enumerate().zip(ptrs.iter()) {
        trace!("ptr: {:?}, subbuffer: {:?}", ptr, sub_buffer);
        let mut buf_offset = buffer.offset();
        buf_offset += wasi_try!(to_offset::<M>(current_buffer_offset));
        let new_ptr = WasmPtr::new(buf_offset);
        wasi_try_mem!(ptr.write(new_ptr));

        let data =
            wasi_try_mem!(new_ptr.slice(memory, wasi_try!(to_offset::<M>(sub_buffer.len()))));
        wasi_try_mem!(data.write_slice(sub_buffer));
        wasi_try_mem!(wasi_try_mem!(
            new_ptr.add_offset(wasi_try!(to_offset::<M>(sub_buffer.len())))
        )
        .write(memory, 0));

        current_buffer_offset += sub_buffer.len() + 1;
    }

    Errno::Success
}

fn get_current_time_in_nanos() -> Result<Timestamp, Errno> {
    let now = std::time::SystemTime::now();
    let duration = now
        .duration_since(std::time::SystemTime::UNIX_EPOCH)
        .map_err(|_| Errno::Io)?;
    Ok(duration.as_nanos() as Timestamp)
}

/// ### `args_get()`
/// Read command-line argument data.
/// The sizes of the buffers should match that returned by [`args_sizes_get()`](#args_sizes_get).
/// Inputs:
/// - `char **argv`
///     A pointer to a buffer to write the argument pointers.
/// - `char *argv_buf`
///     A pointer to a buffer to write the argument string data.
///
pub fn args_get<M: MemorySize>(
    mut ctx: FunctionEnvMut<'_, WasiEnv>,
    argv: WasmPtr<WasmPtr<u8, M>, M>,
    argv_buf: WasmPtr<u8, M>,
) -> Errno {
    debug!("wasi::args_get");
    let env = ctx.data();
    let (memory, mut state) = env.get_memory_and_wasi_state(&ctx, 0);

    let result = write_buffer_array(&memory, &state.args, argv, argv_buf);

    debug!(
        "=> args:\n{}",
        state
            .args
            .iter()
            .enumerate()
            .map(|(i, v)| format!("{:>20}: {}", i, ::std::str::from_utf8(v).unwrap()))
            .collect::<Vec<String>>()
            .join("\n")
    );

    result
}

/// ### `args_sizes_get()`
/// Return command-line argument data sizes.
/// Outputs:
/// - `size_t *argc`
///     The number of arguments.
/// - `size_t *argv_buf_size`
///     The size of the argument string data.
pub fn args_sizes_get<M: MemorySize>(
    mut ctx: FunctionEnvMut<'_, WasiEnv>,
    argc: WasmPtr<M::Offset, M>,
    argv_buf_size: WasmPtr<M::Offset, M>,
) -> Errno {
    debug!("wasi::args_sizes_get");
    let env = ctx.data();
    let (memory, mut state) = env.get_memory_and_wasi_state(&ctx, 0);

    let argc = argc.deref(&memory);
    let argv_buf_size = argv_buf_size.deref(&memory);

    let argc_val: M::Offset = wasi_try!(state.args.len().try_into().map_err(|_| Errno::Overflow));
    let argv_buf_size_val: usize = state.args.iter().map(|v| v.len() + 1).sum();
    let argv_buf_size_val: M::Offset =
        wasi_try!(argv_buf_size_val.try_into().map_err(|_| Errno::Overflow));
    wasi_try_mem!(argc.write(argc_val));
    wasi_try_mem!(argv_buf_size.write(argv_buf_size_val));

    debug!("=> argc={}, argv_buf_size={}", argc_val, argv_buf_size_val);

    Errno::Success
}

/// ### `clock_res_get()`
/// Get the resolution of the specified clock
/// Input:
/// - `Clockid clock_id`
///     The ID of the clock to get the resolution of
/// Output:
/// - `Timestamp *resolution`
///     The resolution of the clock in nanoseconds
pub fn clock_res_get<M: MemorySize>(
    mut ctx: FunctionEnvMut<'_, WasiEnv>,
    clock_id: Clockid,
    resolution: WasmPtr<Timestamp, M>,
) -> Errno {
    trace!("wasi::clock_res_get");
    let env = ctx.data();
    let memory = env.memory_view(&ctx);

    let out_addr = resolution.deref(&memory);
    let t_out = wasi_try!(platform_clock_res_get(
        Snapshot0Clockid::from(clock_id),
        out_addr
    ));
    wasi_try_mem!(resolution.write(&memory, t_out as Timestamp));
    Errno::Success
}

/// ### `clock_time_get()`
/// Get the time of the specified clock
/// Inputs:
/// - `Clockid clock_id`
///     The ID of the clock to query
/// - `Timestamp precision`
///     The maximum amount of error the reading may have
/// Output:
/// - `Timestamp *time`
///     The value of the clock in nanoseconds
pub fn clock_time_get<M: MemorySize>(
    ctx: FunctionEnvMut<'_, WasiEnv>,
    clock_id: Clockid,
    precision: Timestamp,
    time: WasmPtr<Timestamp, M>,
) -> Errno {
    debug!(
        "wasi::clock_time_get clock_id: {}, precision: {}",
        clock_id as u8, precision
    );
    let env = ctx.data();
    let memory = env.memory_view(&ctx);

    let t_out = wasi_try!(platform_clock_time_get(
        Snapshot0Clockid::from(clock_id),
        precision
    ));
    wasi_try_mem!(time.write(&memory, t_out as Timestamp));

    let result = Errno::Success;
    trace!(
        "time: {} => {}",
        wasi_try_mem!(time.deref(&memory).read()),
        result
    );
    result
}

/// ### `environ_get()`
/// Read environment variable data.
/// The sizes of the buffers should match that returned by [`environ_sizes_get()`](#environ_sizes_get).
/// Inputs:
/// - `char **environ`
///     A pointer to a buffer to write the environment variable pointers.
/// - `char *environ_buf`
///     A pointer to a buffer to write the environment variable string data.
pub fn environ_get<M: MemorySize>(
    ctx: FunctionEnvMut<'_, WasiEnv>,
    environ: WasmPtr<WasmPtr<u8, M>, M>,
    environ_buf: WasmPtr<u8, M>,
) -> Errno {
    debug!(
        "wasi::environ_get. Environ: {:?}, environ_buf: {:?}",
        environ, environ_buf
    );
    let env = ctx.data();
    let (memory, mut state) = env.get_memory_and_wasi_state(&ctx, 0);
    trace!(" -> State envs: {:?}", state.envs);

    write_buffer_array(&memory, &state.envs, environ, environ_buf)
}

/// ### `environ_sizes_get()`
/// Return command-line argument data sizes.
/// Outputs:
/// - `size_t *environ_count`
///     The number of environment variables.
/// - `size_t *environ_buf_size`
///     The size of the environment variable string data.
pub fn environ_sizes_get<M: MemorySize>(
    ctx: FunctionEnvMut<'_, WasiEnv>,
    environ_count: WasmPtr<M::Offset, M>,
    environ_buf_size: WasmPtr<M::Offset, M>,
) -> Errno {
    trace!("wasi::environ_sizes_get");
    let env = ctx.data();
    let (memory, mut state) = env.get_memory_and_wasi_state(&ctx, 0);

    let environ_count = environ_count.deref(&memory);
    let environ_buf_size = environ_buf_size.deref(&memory);

    let env_var_count: M::Offset =
        wasi_try!(state.envs.len().try_into().map_err(|_| Errno::Overflow));
    let env_buf_size: usize = state.envs.iter().map(|v| v.len() + 1).sum();
    let env_buf_size: M::Offset = wasi_try!(env_buf_size.try_into().map_err(|_| Errno::Overflow));
    wasi_try_mem!(environ_count.write(env_var_count));
    wasi_try_mem!(environ_buf_size.write(env_buf_size));

    trace!(
        "env_var_count: {}, env_buf_size: {}",
        env_var_count,
        env_buf_size
    );

    Errno::Success
}

/// ### `fd_advise()`
/// Advise the system about how a file will be used
/// Inputs:
/// - `Fd fd`
///     The file descriptor the advice applies to
/// - `Filesize offset`
///     The offset from which the advice applies
/// - `Filesize len`
///     The length from the offset to which the advice applies
/// - `__wasi_advice_t advice`
///     The advice to give
pub fn fd_advise(
    ctx: FunctionEnvMut<'_, WasiEnv>,
    fd: WasiFd,
    offset: Filesize,
    len: Filesize,
    advice: Advice,
) -> Errno {
    debug!("wasi::fd_advise: fd={}", fd);

    // this is used for our own benefit, so just returning success is a valid
    // implementation for now
    Errno::Success
}

/// ### `fd_allocate`
/// Allocate extra space for a file descriptor
/// Inputs:
/// - `Fd fd`
///     The file descriptor to allocate for
/// - `Filesize offset`
///     The offset from the start marking the beginning of the allocation
/// - `Filesize len`
///     The length from the offset marking the end of the allocation
pub fn fd_allocate(
    ctx: FunctionEnvMut<'_, WasiEnv>,
    fd: WasiFd,
    offset: Filesize,
    len: Filesize,
) -> Errno {
    debug!("wasi::fd_allocate");
    let env = ctx.data();
    let (_, mut state, inodes) = env.get_memory_and_wasi_state_and_inodes(&ctx, 0);
    let fd_entry = wasi_try!(state.fs.get_fd(fd));
    let inode = fd_entry.inode;

    if !fd_entry.rights.contains(Rights::FD_ALLOCATE) {
        return Errno::Access;
    }
    let new_size = wasi_try!(offset.checked_add(len).ok_or(Errno::Inval));
    {
        let mut guard = inodes.arena[inode].write();
        let deref_mut = guard.deref_mut();
        match deref_mut {
            Kind::File { handle, .. } => {
                if let Some(handle) = handle {
                    wasi_try!(handle.set_len(new_size).map_err(fs_error_into_wasi_err));
                } else {
                    return Errno::Badf;
                }
            }
            Kind::Socket { .. } => return Errno::Badf,
            Kind::Pipe { .. } => return Errno::Badf,
            Kind::Buffer { buffer } => {
                buffer.resize(new_size as usize, 0);
            }
            Kind::Symlink { .. } => return Errno::Badf,
            Kind::EventNotifications { .. } => return Errno::Badf,
            Kind::Dir { .. } | Kind::Root { .. } => return Errno::Isdir,
        }
    }
    inodes.arena[inode].stat.write().unwrap().st_size = new_size;
    debug!("New file size: {}", new_size);

    Errno::Success
}

/// ### `fd_close()`
/// Close an open file descriptor
/// Inputs:
/// - `Fd fd`
///     A file descriptor mapping to an open file to close
/// Errors:
/// - `Errno::Isdir`
///     If `fd` is a directory
/// - `Errno::Badf`
///     If `fd` is invalid or not open
pub fn fd_close(ctx: FunctionEnvMut<'_, WasiEnv>, fd: WasiFd) -> Errno {
    debug!("wasi::fd_close: fd={}", fd);
    let env = ctx.data();
    let (_, mut state, inodes) = env.get_memory_and_wasi_state_and_inodes(&ctx, 0);

    let fd_entry = wasi_try!(state.fs.get_fd(fd));

    wasi_try!(state.fs.close_fd(inodes.deref(), fd));

    Errno::Success
}

/// ### `fd_datasync()`
/// Synchronize the file data to disk
/// Inputs:
/// - `Fd fd`
///     The file descriptor to sync
pub fn fd_datasync(ctx: FunctionEnvMut<'_, WasiEnv>, fd: WasiFd) -> Errno {
    debug!("wasi::fd_datasync");
    let env = ctx.data();
    let (_, mut state, inodes) = env.get_memory_and_wasi_state_and_inodes(&ctx, 0);
    let fd_entry = wasi_try!(state.fs.get_fd(fd));
    if !fd_entry.rights.contains(Rights::FD_DATASYNC) {
        return Errno::Access;
    }

    if let Err(e) = state.fs.flush(inodes.deref(), fd) {
        e
    } else {
        Errno::Success
    }
}

/// ### `fd_fdstat_get()`
/// Get metadata of a file descriptor
/// Input:
/// - `Fd fd`
///     The file descriptor whose metadata will be accessed
/// Output:
/// - `Fdstat *buf`
///     The location where the metadata will be written
pub fn fd_fdstat_get<M: MemorySize>(
    ctx: FunctionEnvMut<'_, WasiEnv>,
    fd: WasiFd,
    buf_ptr: WasmPtr<Fdstat, M>,
) -> Errno {
    debug!(
        "wasi::fd_fdstat_get: fd={}, buf_ptr={}",
        fd,
        buf_ptr.offset()
    );
    let env = ctx.data();
    let (memory, mut state, inodes) = env.get_memory_and_wasi_state_and_inodes(&ctx, 0);
    let stat = wasi_try!(state.fs.fdstat(inodes.deref(), fd));

    let buf = buf_ptr.deref(&memory);

    wasi_try_mem!(buf.write(stat));

    Errno::Success
}

/// ### `fd_fdstat_set_flags()`
/// Set file descriptor flags for a file descriptor
/// Inputs:
/// - `Fd fd`
///     The file descriptor to apply the new flags to
/// - `Fdflags flags`
///     The flags to apply to `fd`
pub fn fd_fdstat_set_flags(ctx: FunctionEnvMut<'_, WasiEnv>, fd: WasiFd, flags: Fdflags) -> Errno {
    debug!("wasi::fd_fdstat_set_flags");
    let env = ctx.data();
    let (_, mut state) = env.get_memory_and_wasi_state(&ctx, 0);
    let mut fd_map = state.fs.fd_map.write().unwrap();
    let fd_entry = wasi_try!(fd_map.get_mut(&fd).ok_or(Errno::Badf));

    if !fd_entry.rights.contains(Rights::FD_FDSTAT_SET_FLAGS) {
        return Errno::Access;
    }

    fd_entry.flags = flags;
    Errno::Success
}

/// ### `fd_fdstat_set_rights()`
/// Set the rights of a file descriptor.  This can only be used to remove rights
/// Inputs:
/// - `Fd fd`
///     The file descriptor to apply the new rights to
/// - `Rights fs_rights_base`
///     The rights to apply to `fd`
/// - `Rights fs_rights_inheriting`
///     The inheriting rights to apply to `fd`
pub fn fd_fdstat_set_rights(
    ctx: FunctionEnvMut<'_, WasiEnv>,
    fd: WasiFd,
    fs_rights_base: Rights,
    fs_rights_inheriting: Rights,
) -> Errno {
    debug!("wasi::fd_fdstat_set_rights");
    let env = ctx.data();
    let (_, mut state) = env.get_memory_and_wasi_state(&ctx, 0);
    let mut fd_map = state.fs.fd_map.write().unwrap();
    let fd_entry = wasi_try!(fd_map.get_mut(&fd).ok_or(Errno::Badf));

    // ensure new rights are a subset of current rights
    if fd_entry.rights | fs_rights_base != fd_entry.rights
        || fd_entry.rights_inheriting | fs_rights_inheriting != fd_entry.rights_inheriting
    {
        return Errno::Notcapable;
    }

    fd_entry.rights = fs_rights_base;
    fd_entry.rights_inheriting = fs_rights_inheriting;

    Errno::Success
}

/// ### `fd_filestat_get()`
/// Get the metadata of an open file
/// Input:
/// - `Fd fd`
///     The open file descriptor whose metadata will be read
/// Output:
/// - `Filestat *buf`
///     Where the metadata from `fd` will be written
pub fn fd_filestat_get<M: MemorySize>(
    ctx: FunctionEnvMut<'_, WasiEnv>,
    fd: WasiFd,
    buf: WasmPtr<Filestat, M>,
) -> Errno {
    debug!("wasi::fd_filestat_get");
    let env = ctx.data();
    let (memory, mut state, inodes) = env.get_memory_and_wasi_state_and_inodes(&ctx, 0);
    let fd_entry = wasi_try!(state.fs.get_fd(fd));
    if !fd_entry.rights.contains(Rights::FD_FILESTAT_GET) {
        return Errno::Access;
    }

    let stat = wasi_try!(state.fs.filestat_fd(inodes.deref(), fd));

    let buf = buf.deref(&memory);
    wasi_try_mem!(buf.write(stat));

    Errno::Success
}

/// ### `fd_filestat_set_size()`
/// Change the size of an open file, zeroing out any new bytes
/// Inputs:
/// - `Fd fd`
///     File descriptor to adjust
/// - `Filesize st_size`
///     New size that `fd` will be set to
pub fn fd_filestat_set_size(
    ctx: FunctionEnvMut<'_, WasiEnv>,
    fd: WasiFd,
    st_size: Filesize,
) -> Errno {
    debug!("wasi::fd_filestat_set_size");
    let env = ctx.data();
    let (_, mut state, inodes) = env.get_memory_and_wasi_state_and_inodes(&ctx, 0);
    let fd_entry = wasi_try!(state.fs.get_fd(fd));
    let inode = fd_entry.inode;

    if !fd_entry.rights.contains(Rights::FD_FILESTAT_SET_SIZE) {
        return Errno::Access;
    }

    {
        let mut guard = inodes.arena[inode].write();
        let deref_mut = guard.deref_mut();
        match deref_mut {
            Kind::File { handle, .. } => {
                if let Some(handle) = handle {
                    wasi_try!(handle.set_len(st_size).map_err(fs_error_into_wasi_err));
                } else {
                    return Errno::Badf;
                }
            }
            Kind::Buffer { buffer } => {
                buffer.resize(st_size as usize, 0);
            }
            Kind::Socket { .. } => return Errno::Badf,
            Kind::Pipe { .. } => return Errno::Badf,
            Kind::Symlink { .. } => return Errno::Badf,
            Kind::EventNotifications { .. } => return Errno::Badf,
            Kind::Dir { .. } | Kind::Root { .. } => return Errno::Isdir,
        }
    }
    inodes.arena[inode].stat.write().unwrap().st_size = st_size;

    Errno::Success
}

/// ### `fd_filestat_set_times()`
/// Set timestamp metadata on a file
/// Inputs:
/// - `Timestamp st_atim`
///     Last accessed time
/// - `Timestamp st_mtim`
///     Last modified time
/// - `Fstflags fst_flags`
///     Bit-vector for controlling which times get set
pub fn fd_filestat_set_times(
    ctx: FunctionEnvMut<'_, WasiEnv>,
    fd: WasiFd,
    st_atim: Timestamp,
    st_mtim: Timestamp,
    fst_flags: Fstflags,
) -> Errno {
    debug!("wasi::fd_filestat_set_times");
    let env = ctx.data();
    let (_, mut state, inodes) = env.get_memory_and_wasi_state_and_inodes(&ctx, 0);
    let fd_entry = wasi_try!(state.fs.get_fd(fd));

    if !fd_entry.rights.contains(Rights::FD_FILESTAT_SET_TIMES) {
        return Errno::Access;
    }

    if (fst_flags.contains(Fstflags::SET_ATIM) && fst_flags.contains(Fstflags::SET_ATIM_NOW))
        || (fst_flags.contains(Fstflags::SET_MTIM) && fst_flags.contains(Fstflags::SET_MTIM_NOW))
    {
        return Errno::Inval;
    }

    let inode_idx = fd_entry.inode;
    let inode = &inodes.arena[inode_idx];

    if fst_flags.contains(Fstflags::SET_ATIM) || fst_flags.contains(Fstflags::SET_ATIM_NOW) {
        let time_to_set = if fst_flags.contains(Fstflags::SET_ATIM) {
            st_atim
        } else {
            wasi_try!(get_current_time_in_nanos())
        };
        inode.stat.write().unwrap().st_atim = time_to_set;
    }

    if fst_flags.contains(Fstflags::SET_MTIM) || fst_flags.contains(Fstflags::SET_MTIM_NOW) {
        let time_to_set = if fst_flags.contains(Fstflags::SET_MTIM) {
            st_mtim
        } else {
            wasi_try!(get_current_time_in_nanos())
        };
        inode.stat.write().unwrap().st_mtim = time_to_set;
    }

    Errno::Success
}

/// ### `fd_pread()`
/// Read from the file at the given offset without updating the file cursor.
/// This acts like a stateless version of Seek + Read
/// Inputs:
/// - `Fd fd`
///     The file descriptor to read the data with
/// - `const __wasi_iovec_t* iovs'
///     Vectors where the data will be stored
/// - `size_t iovs_len`
///     The number of vectors to store the data into
/// - `Filesize offset`
///     The file cursor to use: the starting position from which data will be read
/// Output:
/// - `size_t nread`
///     The number of bytes read
pub fn fd_pread<M: MemorySize>(
    ctx: FunctionEnvMut<'_, WasiEnv>,
    fd: WasiFd,
    iovs: WasmPtr<__wasi_iovec_t<M>, M>,
    iovs_len: M::Offset,
    offset: Filesize,
    nread: WasmPtr<M::Offset, M>,
) -> Result<Errno, WasiError> {
    trace!("wasi::fd_pread: fd={}, offset={}", fd, offset);
    let env = ctx.data();
    let (memory, mut state, inodes) = env.get_memory_and_wasi_state_and_inodes(&ctx, 0);

    let iovs = wasi_try_mem_ok!(iovs.slice(&memory, iovs_len));
    let nread_ref = nread.deref(&memory);

    let fd_entry = wasi_try_ok!(state.fs.get_fd(fd));
    let bytes_read = match fd {
        __WASI_STDIN_FILENO => {
            let mut guard = wasi_try_ok!(
                inodes
                    .stdin_mut(&state.fs.fd_map)
                    .map_err(fs_error_into_wasi_err),
                env
            );
            if let Some(ref mut stdin) = guard.deref_mut() {
                wasi_try_ok!(read_bytes(stdin, &memory, iovs), env)
            } else {
                return Ok(Errno::Badf);
            }
        }
        __WASI_STDOUT_FILENO => return Ok(Errno::Inval),
        __WASI_STDERR_FILENO => return Ok(Errno::Inval),
        _ => {
            let inode = fd_entry.inode;

            if !fd_entry.rights.contains(Rights::FD_READ | Rights::FD_SEEK) {
                debug!(
                    "Invalid rights on {:X}: expected READ and SEEK",
                    fd_entry.rights
                );
                return Ok(Errno::Access);
            }
            let mut guard = inodes.arena[inode].write();
            let deref_mut = guard.deref_mut();
            match deref_mut {
                Kind::File { handle, .. } => {
                    if let Some(h) = handle {
                        wasi_try_ok!(
                            h.seek(std::io::SeekFrom::Start(offset as u64))
                                .map_err(map_io_err),
                            env
                        );
                        wasi_try_ok!(read_bytes(h, &memory, iovs), env)
                    } else {
                        return Ok(Errno::Inval);
                    }
                }
                Kind::Socket { socket } => {
                    wasi_try_ok!(socket.recv(&memory, iovs), env)
                }
                Kind::Pipe { pipe } => {
                    wasi_try_ok!(pipe.recv(&memory, iovs), env)
                }
                Kind::EventNotifications { .. } => return Ok(Errno::Inval),
                Kind::Dir { .. } | Kind::Root { .. } => return Ok(Errno::Isdir),
                Kind::Symlink { .. } => unimplemented!("Symlinks in wasi::fd_pread"),
                Kind::Buffer { buffer } => {
                    wasi_try_ok!(read_bytes(&buffer[(offset as usize)..], &memory, iovs), env)
                }
            }
        }
    };

    let bytes_read: M::Offset = wasi_try_ok!(bytes_read.try_into().map_err(|_| Errno::Overflow));
    wasi_try_mem_ok!(nread_ref.write(bytes_read));
    debug!("Success: {} bytes read", bytes_read);
    Ok(Errno::Success)
}

/// ### `fd_prestat_get()`
/// Get metadata about a preopened file descriptor
/// Input:
/// - `Fd fd`
///     The preopened file descriptor to query
/// Output:
/// - `__wasi_prestat *buf`
///     Where the metadata will be written
pub fn fd_prestat_get<M: MemorySize>(
    ctx: FunctionEnvMut<'_, WasiEnv>,
    fd: WasiFd,
    buf: WasmPtr<__wasi_prestat_t, M>,
) -> Errno {
    trace!("wasi::fd_prestat_get: fd={}", fd);
    let env = ctx.data();
    let (memory, mut state, inodes) = env.get_memory_and_wasi_state_and_inodes(&ctx, 0);

    let prestat_ptr = buf.deref(&memory);
    wasi_try_mem!(
        prestat_ptr.write(wasi_try!(state.fs.prestat_fd(inodes.deref(), fd).map_err(
            |code| {
                debug!("fd_prestat_get failed (fd={}) - errno={}", fd, code);
                code
            }
        )))
    );

    Errno::Success
}

pub fn fd_prestat_dir_name<M: MemorySize>(
    ctx: FunctionEnvMut<'_, WasiEnv>,
    fd: WasiFd,
    path: WasmPtr<u8, M>,
    path_len: M::Offset,
) -> Errno {
    trace!(
        "wasi::fd_prestat_dir_name: fd={}, path_len={}",
        fd,
        path_len
    );
    let env = ctx.data();
    let (memory, mut state, inodes) = env.get_memory_and_wasi_state_and_inodes(&ctx, 0);
    let path_chars = wasi_try_mem!(path.slice(&memory, path_len));

    let real_inode = wasi_try!(state.fs.get_fd_inode(fd));
    let inode_val = &inodes.arena[real_inode];

    // check inode-val.is_preopened?

    trace!("=> inode: {:?}", inode_val);
    let guard = inode_val.read();
    let deref = guard.deref();
    match deref {
        Kind::Dir { .. } | Kind::Root { .. } => {
            // TODO: verify this: null termination, etc
            let path_len: u64 = path_len.into();
            if (inode_val.name.len() as u64) < path_len {
                wasi_try_mem!(path_chars
                    .subslice(0..inode_val.name.len() as u64)
                    .write_slice(inode_val.name.as_bytes()));
                wasi_try_mem!(path_chars.index(inode_val.name.len() as u64).write(0));

                trace!("=> result: \"{}\"", inode_val.name);

                Errno::Success
            } else {
                Errno::Overflow
            }
        }
        Kind::Symlink { .. }
        | Kind::Buffer { .. }
        | Kind::File { .. }
        | Kind::Socket { .. }
        | Kind::Pipe { .. }
        | Kind::EventNotifications { .. } => Errno::Notdir,
    }
}

/// ### `fd_pwrite()`
/// Write to a file without adjusting its offset
/// Inputs:
/// - `Fd`
///     File descriptor (opened with writing) to write to
/// - `const __wasi_ciovec_t *iovs`
///     List of vectors to read data from
/// - `u32 iovs_len`
///     Length of data in `iovs`
/// - `Filesize offset`
///     The offset to write at
/// Output:
/// - `u32 *nwritten`
///     Number of bytes written
pub fn fd_pwrite<M: MemorySize>(
    ctx: FunctionEnvMut<'_, WasiEnv>,
    fd: WasiFd,
    iovs: WasmPtr<__wasi_ciovec_t<M>, M>,
    iovs_len: M::Offset,
    offset: Filesize,
    nwritten: WasmPtr<M::Offset, M>,
) -> Result<Errno, WasiError> {
    trace!("wasi::fd_pwrite");
    // TODO: refactor, this is just copied from `fd_write`...
    let env = ctx.data();
    let (memory, mut state, inodes) = env.get_memory_and_wasi_state_and_inodes(&ctx, 0);
    let iovs_arr = wasi_try_mem_ok!(iovs.slice(&memory, iovs_len));
    let nwritten_ref = nwritten.deref(&memory);

    let fd_entry = wasi_try_ok!(state.fs.get_fd(fd));
    let bytes_written = match fd {
        __WASI_STDIN_FILENO => return Ok(Errno::Inval),
        __WASI_STDOUT_FILENO => {
            let mut guard = wasi_try_ok!(
                inodes
                    .stdout_mut(&state.fs.fd_map)
                    .map_err(fs_error_into_wasi_err),
                env
            );
            if let Some(ref mut stdout) = guard.deref_mut() {
                wasi_try_ok!(write_bytes(stdout, &memory, iovs_arr), env)
            } else {
                return Ok(Errno::Badf);
            }
        }
        __WASI_STDERR_FILENO => {
            let mut guard = wasi_try_ok!(
                inodes
                    .stderr_mut(&state.fs.fd_map)
                    .map_err(fs_error_into_wasi_err),
                env
            );
            if let Some(ref mut stderr) = guard.deref_mut() {
                wasi_try_ok!(write_bytes(stderr, &memory, iovs_arr), env)
            } else {
                return Ok(Errno::Badf);
            }
        }
        _ => {
            if !fd_entry.rights.contains(Rights::FD_WRITE | Rights::FD_SEEK) {
                return Ok(Errno::Access);
            }

            let inode_idx = fd_entry.inode;
            let inode = &inodes.arena[inode_idx];

            let mut guard = inode.write();
            let deref_mut = guard.deref_mut();
            match deref_mut {
                Kind::File { handle, .. } => {
                    if let Some(handle) = handle {
                        wasi_try_ok!(
                            handle
                                .seek(std::io::SeekFrom::Start(offset as u64))
                                .map_err(map_io_err),
                            env
                        );
                        wasi_try_ok!(write_bytes(handle, &memory, iovs_arr), env)
                    } else {
                        return Ok(Errno::Inval);
                    }
                }
                Kind::Socket { socket } => {
                    wasi_try_ok!(socket.send(&memory, iovs_arr), env)
                }
                Kind::Pipe { pipe } => {
                    wasi_try_ok!(pipe.send(&memory, iovs_arr), env)
                }
                Kind::Dir { .. } | Kind::Root { .. } => {
                    // TODO: verify
                    return Ok(Errno::Isdir);
                }
                Kind::EventNotifications { .. } => return Ok(Errno::Inval),
                Kind::Symlink { .. } => unimplemented!("Symlinks in wasi::fd_pwrite"),
                Kind::Buffer { buffer } => {
                    wasi_try_ok!(
                        write_bytes(&mut buffer[(offset as usize)..], &memory, iovs_arr),
                        env
                    )
                }
            }
        }
    };

    let bytes_written: M::Offset =
        wasi_try_ok!(bytes_written.try_into().map_err(|_| Errno::Overflow));
    wasi_try_mem_ok!(nwritten_ref.write(bytes_written));

    Ok(Errno::Success)
}

/// ### `fd_read()`
/// Read data from file descriptor
/// Inputs:
/// - `Fd fd`
///     File descriptor from which data will be read
/// - `const __wasi_iovec_t *iovs`
///     Vectors where data will be stored
/// - `u32 iovs_len`
///     Length of data in `iovs`
/// Output:
/// - `u32 *nread`
///     Number of bytes read
///
pub fn fd_read<M: MemorySize>(
    ctx: FunctionEnvMut<'_, WasiEnv>,
    fd: WasiFd,
    iovs: WasmPtr<__wasi_iovec_t<M>, M>,
    iovs_len: M::Offset,
    nread: WasmPtr<M::Offset, M>,
) -> Result<Errno, WasiError> {
    trace!("wasi::fd_read: fd={}", fd);
    let env = ctx.data();
    let (memory, mut state, inodes) = env.get_memory_and_wasi_state_and_inodes(&ctx, 0);
    //let iovs_len = if iovs_len > M::Offset::from(1u32) { M::Offset::from(1u32) } else { iovs_len };
    let iovs_arr = wasi_try_mem_ok!(iovs.slice(&memory, iovs_len));
    let nread_ref = nread.deref(&memory);

    let fd_entry = wasi_try_ok!(state.fs.get_fd(fd));
    let bytes_read = match fd {
        __WASI_STDIN_FILENO => {
            let mut guard = wasi_try_ok!(
                inodes
                    .stdin_mut(&state.fs.fd_map)
                    .map_err(fs_error_into_wasi_err),
                env
            );
            if let Some(ref mut stdin) = guard.deref_mut() {
                wasi_try_ok!(read_bytes(stdin, &memory, iovs_arr), env)
            } else {
                return Ok(Errno::Badf);
            }
        }
        __WASI_STDOUT_FILENO | __WASI_STDERR_FILENO => return Ok(Errno::Inval),
        _ => {
            if !fd_entry.rights.contains(Rights::FD_READ) {
                // TODO: figure out the error to return when lacking rights
                return Ok(Errno::Access);
            }

            let is_non_blocking = fd_entry.flags.contains(Fdflags::NONBLOCK);
            let offset = fd_entry.offset as usize;
            let inode_idx = fd_entry.inode;
            let inode = &inodes.arena[inode_idx];

            let bytes_read = {
                let mut guard = inode.write();
                let deref_mut = guard.deref_mut();
                match deref_mut {
                    Kind::File { handle, .. } => {
                        if let Some(handle) = handle {
                            wasi_try_ok!(
                                handle
                                    .seek(std::io::SeekFrom::Start(offset as u64))
                                    .map_err(map_io_err),
                                env
                            );
                            wasi_try_ok!(read_bytes(handle, &memory, iovs_arr), env)
                        } else {
                            return Ok(Errno::Inval);
                        }
                    }
                    Kind::Socket { socket } => {
                        wasi_try_ok!(socket.recv(&memory, iovs_arr), env)
                    }
                    Kind::Pipe { pipe } => {
                        wasi_try_ok!(pipe.recv(&memory, iovs_arr), env)
                    }
                    Kind::Dir { .. } | Kind::Root { .. } => {
                        // TODO: verify
                        return Ok(Errno::Isdir);
                    }
                    Kind::EventNotifications {
                        counter,
                        is_semaphore,
                        wakers,
                    } => {
                        let counter = Arc::clone(counter);
                        let is_semaphore: bool = *is_semaphore;
                        let wakers = Arc::clone(wakers);
                        drop(guard);
                        drop(inodes);

                        let (tx, rx) = mpsc::channel();
                        {
                            let mut guard = wakers.lock().unwrap();
                            guard.push_front(tx);
                        }

                        let ret;
                        loop {
                            let val = counter.load(Ordering::Acquire);
                            if val > 0 {
                                let new_val = if is_semaphore { val - 1 } else { 0 };
                                if counter
                                    .compare_exchange(
                                        val,
                                        new_val,
                                        Ordering::AcqRel,
                                        Ordering::Acquire,
                                    )
                                    .is_ok()
                                {
                                    let reader = val.to_ne_bytes();
                                    ret = wasi_try_ok!(
                                        read_bytes(&reader[..], &memory, iovs_arr),
                                        env
                                    );
                                    break;
                                } else {
                                    continue;
                                }
                            }

                            // If its none blocking then exit
                            if is_non_blocking {
                                return Ok(Errno::Again);
                            }

                            // Yield for a fixed period of time and then check again
                            env.yield_now()?;
                            if rx.recv_timeout(Duration::from_millis(5)).is_err() {
                                env.sleep(Duration::from_millis(5))?;
                            }
                        }
                        ret
                    }
                    Kind::Symlink { .. } => unimplemented!("Symlinks in wasi::fd_read"),
                    Kind::Buffer { buffer } => {
                        wasi_try_ok!(read_bytes(&buffer[offset..], &memory, iovs_arr), env)
                    }
                }
            };

            // reborrow
            let mut fd_map = state.fs.fd_map.write().unwrap();
            let fd_entry = wasi_try_ok!(fd_map.get_mut(&fd).ok_or(Errno::Badf));
            fd_entry.offset += bytes_read as u64;

            bytes_read
        }
    };
    let bytes_read: M::Offset = wasi_try_ok!(bytes_read.try_into().map_err(|_| Errno::Overflow));
    wasi_try_mem_ok!(nread_ref.write(bytes_read));

    Ok(Errno::Success)
}

/// ### `fd_readdir()`
/// Read data from directory specified by file descriptor
/// Inputs:
/// - `Fd fd`
///     File descriptor from which directory data will be read
/// - `void *buf`
///     Buffer where directory entries are stored
/// - `u32 buf_len`
///     Length of data in `buf`
/// - `Dircookie cookie`
///     Where the directory reading should start from
/// Output:
/// - `u32 *bufused`
///     The Number of bytes stored in `buf`; if less than `buf_len` then entire
///     directory has been read
pub fn fd_readdir<M: MemorySize>(
    ctx: FunctionEnvMut<'_, WasiEnv>,
    fd: WasiFd,
    buf: WasmPtr<u8, M>,
    buf_len: M::Offset,
    cookie: Dircookie,
    bufused: WasmPtr<M::Offset, M>,
) -> Errno {
    trace!("wasi::fd_readdir");
    let env = ctx.data();
    let (memory, mut state, inodes) = env.get_memory_and_wasi_state_and_inodes(&ctx, 0);
    // TODO: figure out how this is supposed to work;
    // is it supposed to pack the buffer full every time until it can't? or do one at a time?

    let buf_arr = wasi_try_mem!(buf.slice(&memory, buf_len));
    let bufused_ref = bufused.deref(&memory);
    let working_dir = wasi_try!(state.fs.get_fd(fd));
    let mut cur_cookie = cookie;
    let mut buf_idx = 0usize;

    let entries: Vec<(String, Filetype, u64)> = {
        let guard = inodes.arena[working_dir.inode].read();
        let deref = guard.deref();
        match deref {
            Kind::Dir { path, entries, .. } => {
                debug!("Reading dir {:?}", path);
                // TODO: refactor this code
                // we need to support multiple calls,
                // simple and obviously correct implementation for now:
                // maintain consistent order via lexacographic sorting
                let fs_info = wasi_try!(wasi_try!(state.fs_read_dir(path))
                    .collect::<Result<Vec<_>, _>>()
                    .map_err(fs_error_into_wasi_err));
                let mut entry_vec = wasi_try!(fs_info
                    .into_iter()
                    .map(|entry| {
                        let filename = entry.file_name().to_string_lossy().to_string();
                        debug!("Getting file: {:?}", filename);
                        let filetype = virtual_file_type_to_wasi_file_type(
                            entry.file_type().map_err(fs_error_into_wasi_err)?,
                        );
                        Ok((
                            filename, filetype, 0, // TODO: inode
                        ))
                    })
                    .collect::<Result<Vec<(String, Filetype, u64)>, _>>());
                entry_vec.extend(
                    entries
                        .iter()
                        .filter(|(_, inode)| inodes.arena[**inode].is_preopened)
                        .map(|(name, inode)| {
                            let entry = &inodes.arena[*inode];
                            let stat = entry.stat.read().unwrap();
                            (entry.name.to_string(), stat.st_filetype, stat.st_ino)
                        }),
                );
                // adding . and .. special folders
                // TODO: inode
                entry_vec.push((".".to_string(), Filetype::Directory, 0));
                entry_vec.push(("..".to_string(), Filetype::Directory, 0));
                entry_vec.sort_by(|a, b| a.0.cmp(&b.0));
                entry_vec
            }
            Kind::Root { entries } => {
                debug!("Reading root");
                let sorted_entries = {
                    let mut entry_vec: Vec<(String, Inode)> =
                        entries.iter().map(|(a, b)| (a.clone(), *b)).collect();
                    entry_vec.sort_by(|a, b| a.0.cmp(&b.0));
                    entry_vec
                };
                sorted_entries
                    .into_iter()
                    .map(|(name, inode)| {
                        let entry = &inodes.arena[inode];
                        let stat = entry.stat.read().unwrap();
                        (format!("/{}", entry.name), stat.st_filetype, stat.st_ino)
                    })
                    .collect()
            }
            Kind::File { .. }
            | Kind::Symlink { .. }
            | Kind::Buffer { .. }
            | Kind::Socket { .. }
            | Kind::Pipe { .. }
            | Kind::EventNotifications { .. } => return Errno::Notdir,
        }
    };

    for (entry_path_str, wasi_file_type, ino) in entries.iter().skip(cookie as usize) {
        cur_cookie += 1;
        let namlen = entry_path_str.len();
        debug!("Returning dirent for {}", entry_path_str);
        let dirent = Dirent {
            d_next: cur_cookie,
            d_ino: *ino,
            d_namlen: namlen as u32,
            d_type: *wasi_file_type,
        };
        let dirent_bytes = dirent_to_le_bytes(&dirent);
        let buf_len: u64 = buf_len.into();
        let upper_limit = std::cmp::min(
            (buf_len - buf_idx as u64) as usize,
            std::mem::size_of::<Dirent>(),
        );
        for (i, b) in dirent_bytes.iter().enumerate().take(upper_limit) {
            wasi_try_mem!(buf_arr.index((i + buf_idx) as u64).write(*b));
        }
        buf_idx += upper_limit;
        if upper_limit != std::mem::size_of::<Dirent>() {
            break;
        }
        let upper_limit = std::cmp::min((buf_len - buf_idx as u64) as usize, namlen);
        for (i, b) in entry_path_str.bytes().take(upper_limit).enumerate() {
            wasi_try_mem!(buf_arr.index((i + buf_idx) as u64).write(b));
        }
        buf_idx += upper_limit;
        if upper_limit != namlen {
            break;
        }
    }

    let buf_idx: M::Offset = wasi_try!(buf_idx.try_into().map_err(|_| Errno::Overflow));
    wasi_try_mem!(bufused_ref.write(buf_idx));
    Errno::Success
}

/// ### `fd_renumber()`
/// Atomically copy file descriptor
/// Inputs:
/// - `Fd from`
///     File descriptor to copy
/// - `Fd to`
///     Location to copy file descriptor to
pub fn fd_renumber(ctx: FunctionEnvMut<'_, WasiEnv>, from: WasiFd, to: WasiFd) -> Errno {
    debug!("wasi::fd_renumber: from={}, to={}", from, to);
    let env = ctx.data();
    let (_, mut state) = env.get_memory_and_wasi_state(&ctx, 0);

    let mut fd_map = state.fs.fd_map.write().unwrap();
    let fd_entry = wasi_try!(fd_map.get_mut(&from).ok_or(Errno::Badf));

    let new_fd_entry = Fd {
        // TODO: verify this is correct
        rights: fd_entry.rights_inheriting,
        ..*fd_entry
    };

    fd_map.insert(to, new_fd_entry);
    fd_map.remove(&from);
    Errno::Success
}

/// ### `fd_dup()`
/// Duplicates the file handle
/// Inputs:
/// - `Fd fd`
///   File handle to be cloned
/// Outputs:
/// - `Fd fd`
///   The new file handle that is a duplicate of the original
pub fn fd_dup<M: MemorySize>(
    ctx: FunctionEnvMut<'_, WasiEnv>,
    fd: WasiFd,
    ret_fd: WasmPtr<WasiFd, M>,
) -> Errno {
    debug!("wasi::fd_dup");

    let env = ctx.data();
    let (memory, state) = env.get_memory_and_wasi_state(&ctx, 0);
    let fd = wasi_try!(state.fs.clone_fd(fd));

    wasi_try_mem!(ret_fd.write(&memory, fd));

    Errno::Success
}

/// ### `fd_event()`
/// Creates a file handle for event notifications
pub fn fd_event<M: MemorySize>(
    ctx: FunctionEnvMut<'_, WasiEnv>,
    initial_val: u64,
    flags: __wasi_eventfdflags,
    ret_fd: WasmPtr<WasiFd, M>,
) -> Errno {
    debug!("wasi::fd_event");

    let env = ctx.data();
    let (memory, state, mut inodes) = env.get_memory_and_wasi_state_and_inodes_mut(&ctx, 0);

    let kind = Kind::EventNotifications {
        counter: Arc::new(AtomicU64::new(initial_val)),
        is_semaphore: flags & __WASI_EVENTFDFLAGS_SEMAPHORE != 0,
        wakers: Default::default(),
    };

    let inode = state.fs.create_inode_with_default_stat(
        inodes.deref_mut(),
        kind,
        false,
        "event".to_string(),
    );
    let rights = Rights::FD_READ | Rights::FD_WRITE | Rights::POLL_FD_READWRITE;
    let fd = wasi_try!(state
        .fs
        .create_fd(rights, rights, Fdflags::empty(), 0, inode));

    wasi_try_mem!(ret_fd.write(&memory, fd));

    Errno::Success
}

/// ### `fd_seek()`
/// Update file descriptor offset
/// Inputs:
/// - `Fd fd`
///     File descriptor to mutate
/// - `__wasi_filedelta_t offset`
///     Number of bytes to adjust offset by
/// - `Whence whence`
///     What the offset is relative to
/// Output:
/// - `Filesize *fd`
///     The new offset relative to the start of the file
pub fn fd_seek<M: MemorySize>(
    ctx: FunctionEnvMut<'_, WasiEnv>,
    fd: WasiFd,
    offset: __wasi_filedelta_t,
    whence: Whence,
    newoffset: WasmPtr<Filesize, M>,
) -> Result<Errno, WasiError> {
    trace!("wasi::fd_seek: fd={}, offset={}", fd, offset);
    let env = ctx.data();
    let (memory, mut state, inodes) = env.get_memory_and_wasi_state_and_inodes(&ctx, 0);
    let new_offset_ref = newoffset.deref(&memory);
    let fd_entry = wasi_try_ok!(state.fs.get_fd(fd));

    if !fd_entry.rights.contains(Rights::FD_SEEK) {
        return Ok(Errno::Access);
    }

    // TODO: handle case if fd is a dir?
    match whence {
        Whence::Cur => {
            let mut fd_map = state.fs.fd_map.write().unwrap();
            let fd_entry = wasi_try_ok!(fd_map.get_mut(&fd).ok_or(Errno::Badf));
            fd_entry.offset = (fd_entry.offset as i64 + offset) as u64
        }
        Whence::End => {
            use std::io::SeekFrom;
            let inode_idx = fd_entry.inode;
            let mut guard = inodes.arena[inode_idx].write();
            let deref_mut = guard.deref_mut();
            match deref_mut {
                Kind::File { ref mut handle, .. } => {
                    if let Some(handle) = handle {
                        let end =
                            wasi_try_ok!(handle.seek(SeekFrom::End(0)).map_err(map_io_err), env);

                        // TODO: handle case if fd_entry.offset uses 64 bits of a u64
                        drop(guard);
                        let mut fd_map = state.fs.fd_map.write().unwrap();
                        let fd_entry = wasi_try_ok!(fd_map.get_mut(&fd).ok_or(Errno::Badf));
                        fd_entry.offset = (end as i64 + offset) as u64;
                    } else {
                        return Ok(Errno::Inval);
                    }
                }
                Kind::Symlink { .. } => {
                    unimplemented!("wasi::fd_seek not implemented for symlinks")
                }
                Kind::Dir { .. }
                | Kind::Root { .. }
                | Kind::Socket { .. }
                | Kind::Pipe { .. }
                | Kind::EventNotifications { .. } => {
                    // TODO: check this
                    return Ok(Errno::Inval);
                }
                Kind::Buffer { .. } => {
                    // seeking buffers probably makes sense
                    // TODO: implement this
                    return Ok(Errno::Inval);
                }
            }
        }
        Whence::Set => {
            let mut fd_map = state.fs.fd_map.write().unwrap();
            let fd_entry = wasi_try_ok!(fd_map.get_mut(&fd).ok_or(Errno::Badf));
            fd_entry.offset = offset as u64
        }
        _ => return Ok(Errno::Inval),
    }
    // reborrow
    let fd_entry = wasi_try_ok!(state.fs.get_fd(fd));
    wasi_try_mem_ok!(new_offset_ref.write(fd_entry.offset));

    Ok(Errno::Success)
}

/// ### `fd_sync()`
/// Synchronize file and metadata to disk (TODO: expand upon what this means in our system)
/// Inputs:
/// - `Fd fd`
///     The file descriptor to sync
/// Errors:
/// TODO: figure out which errors this should return
/// - `Errno::Perm`
/// - `Errno::Notcapable`
pub fn fd_sync(ctx: FunctionEnvMut<'_, WasiEnv>, fd: WasiFd) -> Errno {
    debug!("wasi::fd_sync");
    debug!("=> fd={}", fd);
    let env = ctx.data();
    let (_, mut state, inodes) = env.get_memory_and_wasi_state_and_inodes(&ctx, 0);
    let fd_entry = wasi_try!(state.fs.get_fd(fd));
    if !fd_entry.rights.contains(Rights::FD_SYNC) {
        return Errno::Access;
    }
    let inode = fd_entry.inode;

    // TODO: implement this for more than files
    {
        let mut guard = inodes.arena[inode].write();
        let deref_mut = guard.deref_mut();
        match deref_mut {
            Kind::File { handle, .. } => {
                if let Some(h) = handle {
                    wasi_try!(h.sync_to_disk().map_err(fs_error_into_wasi_err));
                } else {
                    return Errno::Inval;
                }
            }
            Kind::Root { .. } | Kind::Dir { .. } => return Errno::Isdir,
            Kind::Buffer { .. }
            | Kind::Symlink { .. }
            | Kind::Socket { .. }
            | Kind::Pipe { .. }
            | Kind::EventNotifications { .. } => return Errno::Inval,
        }
    }

    Errno::Success
}

/// ### `fd_tell()`
/// Get the offset of the file descriptor
/// Inputs:
/// - `Fd fd`
///     The file descriptor to access
/// Output:
/// - `Filesize *offset`
///     The offset of `fd` relative to the start of the file
pub fn fd_tell<M: MemorySize>(
    ctx: FunctionEnvMut<'_, WasiEnv>,
    fd: WasiFd,
    offset: WasmPtr<Filesize, M>,
) -> Errno {
    debug!("wasi::fd_tell");
    let env = ctx.data();
    let (memory, mut state) = env.get_memory_and_wasi_state(&ctx, 0);
    let offset_ref = offset.deref(&memory);

    let fd_entry = wasi_try!(state.fs.get_fd(fd));

    if !fd_entry.rights.contains(Rights::FD_TELL) {
        return Errno::Access;
    }

    wasi_try_mem!(offset_ref.write(fd_entry.offset));

    Errno::Success
}

/// ### `fd_write()`
/// Write data to the file descriptor
/// Inputs:
/// - `Fd`
///     File descriptor (opened with writing) to write to
/// - `const __wasi_ciovec_t *iovs`
///     List of vectors to read data from
/// - `u32 iovs_len`
///     Length of data in `iovs`
/// Output:
/// - `u32 *nwritten`
///     Number of bytes written
/// Errors:
///
pub fn fd_write<M: MemorySize>(
    ctx: FunctionEnvMut<'_, WasiEnv>,
    fd: WasiFd,
    iovs: WasmPtr<__wasi_ciovec_t<M>, M>,
    iovs_len: M::Offset,
    nwritten: WasmPtr<M::Offset, M>,
) -> Result<Errno, WasiError> {
    trace!("wasi::fd_write: fd={}", fd);
    let env = ctx.data();
    let (memory, mut state, inodes) = env.get_memory_and_wasi_state_and_inodes(&ctx, 0);
    let iovs_arr = wasi_try_mem_ok!(iovs.slice(&memory, iovs_len));
    let nwritten_ref = nwritten.deref(&memory);

    let fd_entry = wasi_try_ok!(state.fs.get_fd(fd));
    let bytes_written = match fd {
        __WASI_STDIN_FILENO => return Ok(Errno::Inval),
        __WASI_STDOUT_FILENO => {
            let mut guard = wasi_try_ok!(
                inodes
                    .stdout_mut(&state.fs.fd_map)
                    .map_err(fs_error_into_wasi_err),
                env
            );
            if let Some(ref mut stdout) = guard.deref_mut() {
                wasi_try_ok!(write_bytes(stdout, &memory, iovs_arr), env)
            } else {
                return Ok(Errno::Badf);
            }
        }
        __WASI_STDERR_FILENO => {
            let mut guard = wasi_try_ok!(
                inodes
                    .stderr_mut(&state.fs.fd_map)
                    .map_err(fs_error_into_wasi_err),
                env
            );
            if let Some(ref mut stderr) = guard.deref_mut() {
                wasi_try_ok!(write_bytes(stderr, &memory, iovs_arr), env)
            } else {
                return Ok(Errno::Badf);
            }
        }
        _ => {
            if !fd_entry.rights.contains(Rights::FD_WRITE) {
                return Ok(Errno::Access);
            }

            let offset = fd_entry.offset as usize;
            let inode_idx = fd_entry.inode;
            let inode = &inodes.arena[inode_idx];

            let bytes_written = {
                let mut guard = inode.write();
                let deref_mut = guard.deref_mut();
                match deref_mut {
                    Kind::File { handle, .. } => {
                        if let Some(handle) = handle {
                            wasi_try_ok!(
                                handle
                                    .seek(std::io::SeekFrom::Start(offset as u64))
                                    .map_err(map_io_err),
                                env
                            );
                            wasi_try_ok!(write_bytes(handle, &memory, iovs_arr), env)
                        } else {
                            return Ok(Errno::Inval);
                        }
                    }
                    Kind::Socket { socket } => {
                        wasi_try_ok!(socket.send(&memory, iovs_arr), env)
                    }
                    Kind::Pipe { pipe } => {
                        wasi_try_ok!(pipe.send(&memory, iovs_arr), env)
                    }
                    Kind::Dir { .. } | Kind::Root { .. } => {
                        // TODO: verify
                        return Ok(Errno::Isdir);
                    }
                    Kind::EventNotifications {
                        counter, wakers, ..
                    } => {
                        let mut val = 0u64.to_ne_bytes();
                        let written = wasi_try_ok!(write_bytes(&mut val[..], &memory, iovs_arr));
                        if written != val.len() {
                            return Ok(Errno::Inval);
                        }
                        let val = u64::from_ne_bytes(val);

                        counter.fetch_add(val, Ordering::AcqRel);
                        {
                            let mut guard = wakers.lock().unwrap();
                            while let Some(wake) = guard.pop_back() {
                                if wake.send(()).is_ok() {
                                    break;
                                }
                            }
                        }

                        written
                    }
                    Kind::Symlink { .. } => unimplemented!("Symlinks in wasi::fd_write"),
                    Kind::Buffer { buffer } => {
                        wasi_try_ok!(write_bytes(&mut buffer[offset..], &memory, iovs_arr), env)
                    }
                }
            };

            // reborrow
            {
                let mut fd_map = state.fs.fd_map.write().unwrap();
                let fd_entry = wasi_try_ok!(fd_map.get_mut(&fd).ok_or(Errno::Badf));
                fd_entry.offset += bytes_written as u64;
            }
            wasi_try_ok!(state.fs.filestat_resync_size(inodes.deref(), fd), env);

            bytes_written
        }
    };

    let bytes_written: M::Offset =
        wasi_try_ok!(bytes_written.try_into().map_err(|_| Errno::Overflow));
    wasi_try_mem_ok!(nwritten_ref.write(bytes_written));

    Ok(Errno::Success)
}

/// ### `fd_pipe()`
/// Creates ta pipe that feeds data between two file handles
/// Output:
/// - `Fd`
///     First file handle that represents one end of the pipe
/// - `Fd`
///     Second file handle that represents the other end of the pipe
pub fn fd_pipe<M: MemorySize>(
    ctx: FunctionEnvMut<'_, WasiEnv>,
    ro_fd1: WasmPtr<WasiFd, M>,
    ro_fd2: WasmPtr<WasiFd, M>,
) -> Errno {
    trace!("wasi::fd_pipe");

    let env = ctx.data();
    let (memory, state, mut inodes) = env.get_memory_and_wasi_state_and_inodes_mut(&ctx, 0);

    let (pipe1, pipe2) = WasiPipe::new();

    let inode1 = state.fs.create_inode_with_default_stat(
        inodes.deref_mut(),
        Kind::Pipe { pipe: pipe1 },
        false,
        "pipe".to_string(),
    );
    let inode2 = state.fs.create_inode_with_default_stat(
        inodes.deref_mut(),
        Kind::Pipe { pipe: pipe2 },
        false,
        "pipe".to_string(),
    );

    let rights = Rights::all_socket();
    let fd1 = wasi_try!(state
        .fs
        .create_fd(rights, rights, Fdflags::empty(), 0, inode1));
    let fd2 = wasi_try!(state
        .fs
        .create_fd(rights, rights, Fdflags::empty(), 0, inode2));

    wasi_try_mem!(ro_fd1.write(&memory, fd1));
    wasi_try_mem!(ro_fd2.write(&memory, fd2));

    Errno::Success
}

/// ### `path_create_directory()`
/// Create directory at a path
/// Inputs:
/// - `Fd fd`
///     The directory that the path is relative to
/// - `const char *path`
///     String containing path data
/// - `u32 path_len`
///     The length of `path`
/// Errors:
/// Required Rights:
/// - Rights::PATH_CREATE_DIRECTORY
///     This right must be set on the directory that the file is created in (TODO: verify that this is true)
pub fn path_create_directory<M: MemorySize>(
    ctx: FunctionEnvMut<'_, WasiEnv>,
    fd: WasiFd,
    path: WasmPtr<u8, M>,
    path_len: M::Offset,
) -> Errno {
    debug!("wasi::path_create_directory");
    let env = ctx.data();
    let (memory, state, mut inodes) = env.get_memory_and_wasi_state_and_inodes_mut(&ctx, 0);

    let working_dir = wasi_try!(state.fs.get_fd(fd));
    {
        let guard = inodes.arena[working_dir.inode].read();
        if let Kind::Root { .. } = guard.deref() {
            return Errno::Access;
        }
    }
    if !working_dir.rights.contains(Rights::PATH_CREATE_DIRECTORY) {
        return Errno::Access;
    }
    let path_string = unsafe { get_input_str!(&memory, path, path_len) };
    debug!("=> fd: {}, path: {}", fd, &path_string);

    let path = std::path::PathBuf::from(&path_string);
    let path_vec = wasi_try!(path
        .components()
        .map(|comp| {
            comp.as_os_str()
                .to_str()
                .map(|inner_str| inner_str.to_string())
                .ok_or(Errno::Inval)
        })
        .collect::<Result<Vec<String>, Errno>>());
    if path_vec.is_empty() {
        return Errno::Inval;
    }

    debug!("Looking at components {:?}", &path_vec);

    let mut cur_dir_inode = working_dir.inode;
    for comp in &path_vec {
        debug!("Creating dir {}", comp);
        let mut guard = inodes.arena[cur_dir_inode].write();
        let deref_mut = guard.deref_mut();
        match deref_mut {
            Kind::Dir {
                ref mut entries,
                path,
                parent,
            } => {
                match comp.borrow() {
                    ".." => {
                        if let Some(p) = parent {
                            cur_dir_inode = *p;
                            continue;
                        }
                    }
                    "." => continue,
                    _ => (),
                }
                if let Some(child) = entries.get(comp) {
                    cur_dir_inode = *child;
                } else {
                    let mut adjusted_path = path.clone();
                    drop(guard);

                    // TODO: double check this doesn't risk breaking the sandbox
                    adjusted_path.push(comp);
                    if let Ok(adjusted_path_stat) = path_filestat_get_internal(
                        &memory,
                        state,
                        inodes.deref_mut(),
                        fd,
                        0,
                        &adjusted_path.to_string_lossy(),
                    ) {
                        if adjusted_path_stat.st_filetype != Filetype::Directory {
                            return Errno::Notdir;
                        }
                    } else {
                        wasi_try!(state.fs_create_dir(&adjusted_path));
                    }
                    let kind = Kind::Dir {
                        parent: Some(cur_dir_inode),
                        path: adjusted_path,
                        entries: Default::default(),
                    };
                    let new_inode = wasi_try!(state.fs.create_inode(
                        inodes.deref_mut(),
                        kind,
                        false,
                        comp.to_string()
                    ));

                    // reborrow to insert
                    {
                        let mut guard = inodes.arena[cur_dir_inode].write();
                        if let Kind::Dir {
                            ref mut entries, ..
                        } = guard.deref_mut()
                        {
                            entries.insert(comp.to_string(), new_inode);
                        }
                    }
                    cur_dir_inode = new_inode;
                }
            }
            Kind::Root { .. } => return Errno::Access,
            _ => return Errno::Notdir,
        }
    }

    Errno::Success
}

/// ### `path_filestat_get()`
/// Access metadata about a file or directory
/// Inputs:
/// - `Fd fd`
///     The directory that `path` is relative to
/// - `__wasi_lookupflags_t flags`
///     Flags to control how `path` is understood
/// - `const char *path`
///     String containing the file path
/// - `u32 path_len`
///     The length of the `path` string
/// Output:
/// - `__wasi_file_stat_t *buf`
///     The location where the metadata will be stored
pub fn path_filestat_get<M: MemorySize>(
    ctx: FunctionEnvMut<'_, WasiEnv>,
    fd: WasiFd,
    flags: __wasi_lookupflags_t,
    path: WasmPtr<u8, M>,
    path_len: M::Offset,
    buf: WasmPtr<Filestat, M>,
) -> Errno {
    debug!("wasi::path_filestat_get (fd={})", fd);
    let env = ctx.data();
    let (memory, mut state, mut inodes) = env.get_memory_and_wasi_state_and_inodes_mut(&ctx, 0);

    let path_string = unsafe { get_input_str!(&memory, path, path_len) };

    let stat = wasi_try!(path_filestat_get_internal(
        &memory,
        state,
        inodes.deref_mut(),
        fd,
        flags,
        &path_string
    ));

    wasi_try_mem!(buf.deref(&memory).write(stat));

    Errno::Success
}

/// ### `path_filestat_get()`
/// Access metadata about a file or directory
/// Inputs:
/// - `Fd fd`
///     The directory that `path` is relative to
/// - `__wasi_lookupflags_t flags`
///     Flags to control how `path` is understood
/// - `const char *path`
///     String containing the file path
/// - `u32 path_len`
///     The length of the `path` string
/// Output:
/// - `__wasi_file_stat_t *buf`
///     The location where the metadata will be stored
pub fn path_filestat_get_internal(
    memory: &MemoryView,
    state: &WasiState,
    inodes: &mut crate::WasiInodes,
    fd: WasiFd,
    flags: __wasi_lookupflags_t,
    path_string: &str,
) -> Result<Filestat, Errno> {
    let root_dir = state.fs.get_fd(fd)?;

    if !root_dir.rights.contains(Rights::PATH_FILESTAT_GET) {
        return Err(Errno::Access);
    }
    debug!("=> base_fd: {}, path: {}", fd, path_string);

    let file_inode = state.fs.get_inode_at_path(
        inodes,
        fd,
        path_string,
        flags & __WASI_LOOKUP_SYMLINK_FOLLOW != 0,
    )?;
    if inodes.arena[file_inode].is_preopened {
        Ok(*inodes.arena[file_inode].stat.read().unwrap().deref())
    } else {
        let guard = inodes.arena[file_inode].read();
        state.fs.get_stat_for_kind(inodes.deref(), guard.deref())
    }
}

/// ### `path_filestat_set_times()`
/// Update time metadata on a file or directory
/// Inputs:
/// - `Fd fd`
///     The directory relative to which the path is resolved
/// - `__wasi_lookupflags_t flags`
///     Flags to control how the path is understood
/// - `const char *path`
///     String containing the file path
/// - `u32 path_len`
///     The length of the `path` string
/// - `Timestamp st_atim`
///     The timestamp that the last accessed time attribute is set to
/// -  `Timestamp st_mtim`
///     The timestamp that the last modified time attribute is set to
/// - `Fstflags fst_flags`
///     A bitmask controlling which attributes are set
pub fn path_filestat_set_times<M: MemorySize>(
    ctx: FunctionEnvMut<'_, WasiEnv>,
    fd: WasiFd,
    flags: __wasi_lookupflags_t,
    path: WasmPtr<u8, M>,
    path_len: M::Offset,
    st_atim: Timestamp,
    st_mtim: Timestamp,
    fst_flags: Fstflags,
) -> Errno {
    debug!("wasi::path_filestat_set_times");
    let env = ctx.data();
    let (memory, mut state, mut inodes) = env.get_memory_and_wasi_state_and_inodes_mut(&ctx, 0);
    let fd_entry = wasi_try!(state.fs.get_fd(fd));
    let fd_inode = fd_entry.inode;
    if !fd_entry.rights.contains(Rights::PATH_FILESTAT_SET_TIMES) {
        return Errno::Access;
    }
    if (fst_flags.contains(Fstflags::SET_ATIM) && fst_flags.contains(Fstflags::SET_ATIM_NOW))
        || (fst_flags.contains(Fstflags::SET_MTIM) && fst_flags.contains(Fstflags::SET_MTIM_NOW))
    {
        return Errno::Inval;
    }

    let path_string = unsafe { get_input_str!(&memory, path, path_len) };
    debug!("=> base_fd: {}, path: {}", fd, &path_string);

    let file_inode = wasi_try!(state.fs.get_inode_at_path(
        inodes.deref_mut(),
        fd,
        &path_string,
        flags & __WASI_LOOKUP_SYMLINK_FOLLOW != 0,
    ));
    let stat = {
        let guard = inodes.arena[file_inode].read();
        wasi_try!(state.fs.get_stat_for_kind(inodes.deref(), guard.deref()))
    };

    let inode = &inodes.arena[fd_inode];

    if fst_flags.contains(Fstflags::SET_ATIM) || fst_flags.contains(Fstflags::SET_ATIM_NOW) {
        let time_to_set = if fst_flags.contains(Fstflags::SET_ATIM) {
            st_atim
        } else {
            wasi_try!(get_current_time_in_nanos())
        };
        inode.stat.write().unwrap().st_atim = time_to_set;
    }
    if fst_flags.contains(Fstflags::SET_MTIM) || fst_flags.contains(Fstflags::SET_MTIM_NOW) {
        let time_to_set = if fst_flags.contains(Fstflags::SET_MTIM) {
            st_mtim
        } else {
            wasi_try!(get_current_time_in_nanos())
        };
        inode.stat.write().unwrap().st_mtim = time_to_set;
    }

    Errno::Success
}

/// ### `path_link()`
/// Create a hard link
/// Inputs:
/// - `Fd old_fd`
///     The directory relative to which the `old_path` is
/// - `__wasi_lookupflags_t old_flags`
///     Flags to control how `old_path` is understood
/// - `const char *old_path`
///     String containing the old file path
/// - `u32 old_path_len`
///     Length of the `old_path` string
/// - `Fd new_fd`
///     The directory relative to which the `new_path` is
/// - `const char *new_path`
///     String containing the new file path
/// - `u32 old_path_len`
///     Length of the `new_path` string
pub fn path_link<M: MemorySize>(
    ctx: FunctionEnvMut<'_, WasiEnv>,
    old_fd: WasiFd,
    old_flags: __wasi_lookupflags_t,
    old_path: WasmPtr<u8, M>,
    old_path_len: M::Offset,
    new_fd: WasiFd,
    new_path: WasmPtr<u8, M>,
    new_path_len: M::Offset,
) -> Errno {
    debug!("wasi::path_link");
    if old_flags & __WASI_LOOKUP_SYMLINK_FOLLOW != 0 {
        debug!("  - will follow symlinks when opening path");
    }
    let env = ctx.data();
    let (memory, mut state, mut inodes) = env.get_memory_and_wasi_state_and_inodes_mut(&ctx, 0);
    let old_path_str = unsafe { get_input_str!(&memory, old_path, old_path_len) };
    let new_path_str = unsafe { get_input_str!(&memory, new_path, new_path_len) };
    let source_fd = wasi_try!(state.fs.get_fd(old_fd));
    let target_fd = wasi_try!(state.fs.get_fd(new_fd));
    debug!(
        "=> source_fd: {}, source_path: {}, target_fd: {}, target_path: {}",
        old_fd, &old_path_str, new_fd, new_path_str
    );

    if !source_fd.rights.contains(Rights::PATH_LINK_SOURCE)
        || !target_fd.rights.contains(Rights::PATH_LINK_TARGET)
    {
        return Errno::Access;
    }

    let source_inode = wasi_try!(state.fs.get_inode_at_path(
        inodes.deref_mut(),
        old_fd,
        &old_path_str,
        old_flags & __WASI_LOOKUP_SYMLINK_FOLLOW != 0,
    ));
    let target_path_arg = std::path::PathBuf::from(&new_path_str);
    let (target_parent_inode, new_entry_name) = wasi_try!(state.fs.get_parent_inode_at_path(
        inodes.deref_mut(),
        new_fd,
        &target_path_arg,
        false
    ));

    if inodes.arena[source_inode].stat.write().unwrap().st_nlink == Linkcount::max_value() {
        return Errno::Mlink;
    }
    {
        let mut guard = inodes.arena[target_parent_inode].write();
        let deref_mut = guard.deref_mut();
        match deref_mut {
            Kind::Dir { entries, .. } => {
                if entries.contains_key(&new_entry_name) {
                    return Errno::Exist;
                }
                entries.insert(new_entry_name, source_inode);
            }
            Kind::Root { .. } => return Errno::Inval,
            Kind::File { .. }
            | Kind::Symlink { .. }
            | Kind::Buffer { .. }
            | Kind::Socket { .. }
            | Kind::Pipe { .. }
            | Kind::EventNotifications { .. } => return Errno::Notdir,
        }
    }
    inodes.arena[source_inode].stat.write().unwrap().st_nlink += 1;

    Errno::Success
}

/// ### `path_open()`
/// Open file located at the given path
/// Inputs:
/// - `Fd dirfd`
///     The fd corresponding to the directory that the file is in
/// - `__wasi_lookupflags_t dirflags`
///     Flags specifying how the path will be resolved
/// - `char *path`
///     The path of the file or directory to open
/// - `u32 path_len`
///     The length of the `path` string
/// - `__wasi_oflags_t o_flags`
///     How the file will be opened
/// - `Rights fs_rights_base`
///     The rights of the created file descriptor
/// - `Rights fs_rightsinheriting`
///     The rights of file descriptors derived from the created file descriptor
/// - `Fdflags fs_flags`
///     The flags of the file descriptor
/// Output:
/// - `Fd* fd`
///     The new file descriptor
/// Possible Errors:
/// - `Errno::Access`, `Errno::Badf`, `Errno::Fault`, `Errno::Fbig?`, `Errno::Inval`, `Errno::Io`, `Errno::Loop`, `Errno::Mfile`, `Errno::Nametoolong?`, `Errno::Nfile`, `Errno::Noent`, `Errno::Notdir`, `Errno::Rofs`, and `Errno::Notcapable`
pub fn path_open<M: MemorySize>(
    ctx: FunctionEnvMut<'_, WasiEnv>,
    dirfd: WasiFd,
    dirflags: __wasi_lookupflags_t,
    path: WasmPtr<u8, M>,
    path_len: M::Offset,
    o_flags: __wasi_oflags_t,
    fs_rights_base: Rights,
    fs_rights_inheriting: Rights,
    fs_flags: Fdflags,
    fd: WasmPtr<WasiFd, M>,
) -> Errno {
    debug!("wasi::path_open");
    if dirflags & __WASI_LOOKUP_SYMLINK_FOLLOW != 0 {
        debug!("  - will follow symlinks when opening path");
    }
    let env = ctx.data();
    let (memory, mut state, mut inodes) = env.get_memory_and_wasi_state_and_inodes_mut(&ctx, 0);
    /* TODO: find actual upper bound on name size (also this is a path, not a name :think-fish:) */
    let path_len64: u64 = path_len.into();
    if path_len64 > 1024u64 * 1024u64 {
        return Errno::Nametoolong;
    }

    let fd_ref = fd.deref(&memory);

    // o_flags:
    // - __WASI_O_CREAT (create if it does not exist)
    // - __WASI_O_DIRECTORY (fail if not dir)
    // - __WASI_O_EXCL (fail if file exists)
    // - __WASI_O_TRUNC (truncate size to 0)

    let working_dir = wasi_try!(state.fs.get_fd(dirfd));
    let working_dir_rights_inheriting = working_dir.rights_inheriting;

    // ASSUMPTION: open rights apply recursively
    if !working_dir.rights.contains(Rights::PATH_OPEN) {
        return Errno::Access;
    }
    let path_string = unsafe { get_input_str!(&memory, path, path_len) };

    debug!("=> fd: {}, path: {}", dirfd, &path_string);

    let path_arg = std::path::PathBuf::from(&path_string);
    let maybe_inode = state.fs.get_inode_at_path(
        inodes.deref_mut(),
        dirfd,
        &path_string,
        dirflags & __WASI_LOOKUP_SYMLINK_FOLLOW != 0,
    );

    let mut open_flags = 0;
    // TODO: traverse rights of dirs properly
    // COMMENTED OUT: WASI isn't giving appropriate rights here when opening
    //              TODO: look into this; file a bug report if this is a bug
    let adjusted_rights = /*fs_rights_base &*/ working_dir_rights_inheriting;
    let mut open_options = state.fs_new_open_options();
    let inode = if let Ok(inode) = maybe_inode {
        // Happy path, we found the file we're trying to open
        let mut guard = inodes.arena[inode].write();
        let deref_mut = guard.deref_mut();
        match deref_mut {
            Kind::File {
                ref mut handle,
                path,
                fd,
            } => {
                if let Some(special_fd) = fd {
                    // short circuit if we're dealing with a special file
                    assert!(handle.is_some());
                    wasi_try_mem!(fd_ref.write(*special_fd));
                    return Errno::Success;
                }
                if o_flags & __WASI_O_DIRECTORY != 0 {
                    return Errno::Notdir;
                }
                if o_flags & __WASI_O_EXCL != 0 {
                    return Errno::Exist;
                }

                let write_permission = adjusted_rights.contains(Rights::FD_WRITE);
                // append, truncate, and create all require the permission to write
                let (append_permission, truncate_permission, create_permission) =
                    if write_permission {
                        (
                            fs_flags.contains(Fdflags::APPEND),
                            o_flags & __WASI_O_TRUNC != 0,
                            o_flags & __WASI_O_CREAT != 0,
                        )
                    } else {
                        (false, false, false)
                    };
                let open_options = open_options
                    .read(true)
                    // TODO: ensure these rights are actually valid given parent, etc.
                    .write(write_permission)
                    .create(create_permission)
                    .append(append_permission)
                    .truncate(truncate_permission);
                open_flags |= Fd::READ;
                if adjusted_rights.contains(Rights::FD_WRITE) {
                    open_flags |= Fd::WRITE;
                }
                if o_flags & __WASI_O_CREAT != 0 {
                    open_flags |= Fd::CREATE;
                }
                if o_flags & __WASI_O_TRUNC != 0 {
                    open_flags |= Fd::TRUNCATE;
                }
                *handle = Some(wasi_try!(open_options
                    .open(&path)
                    .map_err(fs_error_into_wasi_err)));
            }
            Kind::Buffer { .. } => unimplemented!("wasi::path_open for Buffer type files"),
            Kind::Dir { .. }
            | Kind::Root { .. }
            | Kind::Socket { .. }
            | Kind::Pipe { .. }
            | Kind::EventNotifications { .. } => {}
            Kind::Symlink {
                base_po_dir,
                path_to_symlink,
                relative_path,
            } => {
                // I think this should return an error (because symlinks should be resolved away by the path traversal)
                // TODO: investigate this
                unimplemented!("SYMLINKS IN PATH_OPEN");
            }
        }
        inode
    } else {
        // less-happy path, we have to try to create the file
        debug!("Maybe creating file");
        if o_flags & __WASI_O_CREAT != 0 {
            if o_flags & __WASI_O_DIRECTORY != 0 {
                return Errno::Notdir;
            }
            debug!("Creating file");
            // strip end file name

            let (parent_inode, new_entity_name) = wasi_try!(state.fs.get_parent_inode_at_path(
                inodes.deref_mut(),
                dirfd,
                &path_arg,
                dirflags & __WASI_LOOKUP_SYMLINK_FOLLOW != 0
            ));
            let new_file_host_path = {
                let guard = inodes.arena[parent_inode].read();
                let deref = guard.deref();
                match deref {
                    Kind::Dir { path, .. } => {
                        let mut new_path = path.clone();
                        new_path.push(&new_entity_name);
                        new_path
                    }
                    Kind::Root { .. } => return Errno::Access,
                    _ => return Errno::Inval,
                }
            };
            // once we got the data we need from the parent, we lookup the host file
            // todo: extra check that opening with write access is okay
            let handle = {
                let open_options = open_options
                    .read(true)
                    .append(fs_flags.contains(Fdflags::APPEND))
                    // TODO: ensure these rights are actually valid given parent, etc.
                    // write access is required for creating a file
                    .write(true)
                    .create_new(true);
                open_flags |= Fd::READ | Fd::WRITE | Fd::CREATE | Fd::TRUNCATE;

                Some(wasi_try!(open_options.open(&new_file_host_path).map_err(
                    |e| {
                        debug!("Error opening file {}", e);
                        fs_error_into_wasi_err(e)
                    }
                )))
            };

            let new_inode = {
                let kind = Kind::File {
                    handle,
                    path: new_file_host_path,
                    fd: None,
                };
                wasi_try!(state.fs.create_inode(
                    inodes.deref_mut(),
                    kind,
                    false,
                    new_entity_name.clone()
                ))
            };

            {
                let mut guard = inodes.arena[parent_inode].write();
                if let Kind::Dir {
                    ref mut entries, ..
                } = guard.deref_mut()
                {
                    entries.insert(new_entity_name, new_inode);
                }
            }

            new_inode
        } else {
            return maybe_inode.unwrap_err();
        }
    };

    {
        debug!("inode {:?} value {:#?} found!", inode, inodes.arena[inode]);
    }

    // TODO: check and reduce these
    // TODO: ensure a mutable fd to root can never be opened
    let out_fd = wasi_try!(state.fs.create_fd(
        adjusted_rights,
        fs_rights_inheriting,
        fs_flags,
        open_flags,
        inode
    ));

    wasi_try_mem!(fd_ref.write(out_fd));
    debug!("wasi::path_open returning fd {}", out_fd);

    Errno::Success
}

/// ### `path_readlink()`
/// Read the value of a symlink
/// Inputs:
/// - `Fd dir_fd`
///     The base directory from which `path` is understood
/// - `const char *path`
///     Pointer to UTF-8 bytes that make up the path to the symlink
/// - `u32 path_len`
///     The number of bytes to read from `path`
/// - `u32 buf_len`
///     Space available pointed to by `buf`
/// Outputs:
/// - `char *buf`
///     Pointer to characters containing the path that the symlink points to
/// - `u32 buf_used`
///     The number of bytes written to `buf`
pub fn path_readlink<M: MemorySize>(
    ctx: FunctionEnvMut<'_, WasiEnv>,
    dir_fd: WasiFd,
    path: WasmPtr<u8, M>,
    path_len: M::Offset,
    buf: WasmPtr<u8, M>,
    buf_len: M::Offset,
    buf_used: WasmPtr<M::Offset, M>,
) -> Errno {
    debug!("wasi::path_readlink");
    let env = ctx.data();
    let (memory, mut state, mut inodes) = env.get_memory_and_wasi_state_and_inodes_mut(&ctx, 0);

    let base_dir = wasi_try!(state.fs.get_fd(dir_fd));
    if !base_dir.rights.contains(Rights::PATH_READLINK) {
        return Errno::Access;
    }
    let path_str = unsafe { get_input_str!(&memory, path, path_len) };
    let inode = wasi_try!(state
        .fs
        .get_inode_at_path(inodes.deref_mut(), dir_fd, &path_str, false));

    {
        let guard = inodes.arena[inode].read();
        if let Kind::Symlink { relative_path, .. } = guard.deref() {
            let rel_path_str = relative_path.to_string_lossy();
            debug!("Result => {:?}", rel_path_str);
            let buf_len: u64 = buf_len.into();
            let bytes = rel_path_str.bytes();
            if bytes.len() as u64 >= buf_len {
                return Errno::Overflow;
            }
            let bytes: Vec<_> = bytes.collect();

            let out = wasi_try_mem!(buf.slice(&memory, wasi_try!(to_offset::<M>(bytes.len()))));
            wasi_try_mem!(out.write_slice(&bytes));
            // should we null terminate this?

            let bytes_len: M::Offset =
                wasi_try!(bytes.len().try_into().map_err(|_| Errno::Overflow));
            wasi_try_mem!(buf_used.deref(&memory).write(bytes_len));
        } else {
            return Errno::Inval;
        }
    }

    Errno::Success
}

/// Returns Errno::Notemtpy if directory is not empty
pub fn path_remove_directory<M: MemorySize>(
    ctx: FunctionEnvMut<'_, WasiEnv>,
    fd: WasiFd,
    path: WasmPtr<u8, M>,
    path_len: M::Offset,
) -> Errno {
    // TODO check if fd is a dir, ensure it's within sandbox, etc.
    debug!("wasi::path_remove_directory");
    let env = ctx.data();
    let (memory, mut state, mut inodes) = env.get_memory_and_wasi_state_and_inodes_mut(&ctx, 0);

    let base_dir = wasi_try!(state.fs.get_fd(fd));
    let path_str = unsafe { get_input_str!(&memory, path, path_len) };

    let inode = wasi_try!(state
        .fs
        .get_inode_at_path(inodes.deref_mut(), fd, &path_str, false));
    let (parent_inode, childs_name) = wasi_try!(state.fs.get_parent_inode_at_path(
        inodes.deref_mut(),
        fd,
        std::path::Path::new(&path_str),
        false
    ));

    let host_path_to_remove = {
        let guard = inodes.arena[inode].read();
        let deref = guard.deref();
        match deref {
            Kind::Dir { entries, path, .. } => {
                if !entries.is_empty() || wasi_try!(state.fs_read_dir(path)).count() != 0 {
                    return Errno::Notempty;
                }
                path.clone()
            }
            Kind::Root { .. } => return Errno::Access,
            _ => return Errno::Notdir,
        }
    };

    {
        let mut guard = inodes.arena[parent_inode].write();
        let deref_mut = guard.deref_mut();
        match deref_mut {
            Kind::Dir {
                ref mut entries, ..
            } => {
                let removed_inode = wasi_try!(entries.remove(&childs_name).ok_or(Errno::Inval));
                // TODO: make this a debug assert in the future
                assert!(inode == removed_inode);
            }
            Kind::Root { .. } => return Errno::Access,
            _ => unreachable!(
                "Internal logic error in wasi::path_remove_directory, parent is not a directory"
            ),
        }
    }

    if let Err(err) = state.fs_remove_dir(host_path_to_remove) {
        // reinsert to prevent FS from being in bad state
        let mut guard = inodes.arena[parent_inode].write();
        if let Kind::Dir {
            ref mut entries, ..
        } = guard.deref_mut()
        {
            entries.insert(childs_name, inode);
        }
        return err;
    }

    Errno::Success
}

/// ### `path_rename()`
/// Rename a file or directory
/// Inputs:
/// - `Fd old_fd`
///     The base directory for `old_path`
/// - `const char* old_path`
///     Pointer to UTF8 bytes, the file to be renamed
/// - `u32 old_path_len`
///     The number of bytes to read from `old_path`
/// - `Fd new_fd`
///     The base directory for `new_path`
/// - `const char* new_path`
///     Pointer to UTF8 bytes, the new file name
/// - `u32 new_path_len`
///     The number of bytes to read from `new_path`
pub fn path_rename<M: MemorySize>(
    ctx: FunctionEnvMut<'_, WasiEnv>,
    old_fd: WasiFd,
    old_path: WasmPtr<u8, M>,
    old_path_len: M::Offset,
    new_fd: WasiFd,
    new_path: WasmPtr<u8, M>,
    new_path_len: M::Offset,
) -> Errno {
    debug!(
        "wasi::path_rename: old_fd = {}, new_fd = {}",
        old_fd, new_fd
    );
    let env = ctx.data();
    let (memory, mut state, mut inodes) = env.get_memory_and_wasi_state_and_inodes_mut(&ctx, 0);
    let source_str = unsafe { get_input_str!(&memory, old_path, old_path_len) };
    let source_path = std::path::Path::new(&source_str);
    let target_str = unsafe { get_input_str!(&memory, new_path, new_path_len) };
    let target_path = std::path::Path::new(&target_str);
    debug!("=> rename from {} to {}", &source_str, &target_str);

    {
        let source_fd = wasi_try!(state.fs.get_fd(old_fd));
        if !source_fd.rights.contains(Rights::PATH_RENAME_SOURCE) {
            return Errno::Access;
        }
        let target_fd = wasi_try!(state.fs.get_fd(new_fd));
        if !target_fd.rights.contains(Rights::PATH_RENAME_TARGET) {
            return Errno::Access;
        }
    }

    // this is to be sure the source file is fetch from filesystem if needed
    wasi_try!(state.fs.get_inode_at_path(
        inodes.deref_mut(),
        old_fd,
        source_path.to_str().as_ref().unwrap(),
        true
    ));
    if state
        .fs
        .get_inode_at_path(
            inodes.deref_mut(),
            new_fd,
            target_path.to_str().as_ref().unwrap(),
            true,
        )
        .is_ok()
    {
        return Errno::Exist;
    }
    let (source_parent_inode, source_entry_name) =
        wasi_try!(state
            .fs
            .get_parent_inode_at_path(inodes.deref_mut(), old_fd, source_path, true));
    let (target_parent_inode, target_entry_name) =
        wasi_try!(state
            .fs
            .get_parent_inode_at_path(inodes.deref_mut(), new_fd, target_path, true));
    let host_adjusted_target_path = {
        let guard = inodes.arena[target_parent_inode].read();
        let deref = guard.deref();
        match deref {
            Kind::Dir { entries, path, .. } => {
                if entries.contains_key(&target_entry_name) {
                    return Errno::Exist;
                }
                let mut out_path = path.clone();
                out_path.push(std::path::Path::new(&target_entry_name));
                out_path
            }
            Kind::Root { .. } => return Errno::Notcapable,
            Kind::Socket { .. } | Kind::Pipe { .. } | Kind::EventNotifications { .. } => {
                return Errno::Inval
            }
            Kind::Symlink { .. } | Kind::File { .. } | Kind::Buffer { .. } => {
                unreachable!("Fatal internal logic error: parent of inode is not a directory")
            }
        }
    };

    let source_entry = {
        let mut guard = inodes.arena[source_parent_inode].write();
        let deref_mut = guard.deref_mut();
        match deref_mut {
            Kind::Dir { entries, .. } => {
                wasi_try!(entries.remove(&source_entry_name).ok_or(Errno::Noent))
            }
            Kind::Root { .. } => return Errno::Notcapable,
            Kind::Socket { .. } | Kind::Pipe { .. } | Kind::EventNotifications { .. } => {
                return Errno::Inval
            }
            Kind::Symlink { .. } | Kind::File { .. } | Kind::Buffer { .. } => {
                unreachable!("Fatal internal logic error: parent of inode is not a directory")
            }
        }
    };

    {
        let mut guard = inodes.arena[source_entry].write();
        let deref_mut = guard.deref_mut();
        match deref_mut {
            Kind::File {
                handle, ref path, ..
            } => {
                // TODO: investigate why handle is not always there, it probably should be.
                // My best guess is the fact that a handle means currently open and a path
                // just means reference to host file on disk. But ideally those concepts
                // could just be unified even if there's a `Box<dyn VirtualFile>` which just
                // implements the logic of "I'm not actually a file, I'll try to be as needed".
                let result = if let Some(h) = handle {
                    drop(guard);
                    state.fs_rename(&source_path, &host_adjusted_target_path)
                } else {
                    let path_clone = path.clone();
                    drop(guard);
                    let out = state.fs_rename(&path_clone, &host_adjusted_target_path);
                    {
                        let mut guard = inodes.arena[source_entry].write();
                        if let Kind::File { ref mut path, .. } = guard.deref_mut() {
                            *path = host_adjusted_target_path;
                        } else {
                            unreachable!()
                        }
                    }
                    out
                };
                // if the above operation failed we have to revert the previous change and then fail
                if let Err(e) = result {
                    let mut guard = inodes.arena[source_parent_inode].write();
                    if let Kind::Dir { entries, .. } = guard.deref_mut() {
                        entries.insert(source_entry_name, source_entry);
                        return e;
                    }
                }
            }
            Kind::Dir { ref path, .. } => {
                let cloned_path = path.clone();
                if let Err(e) = state.fs_rename(cloned_path, &host_adjusted_target_path) {
                    return e;
                }
                {
                    drop(guard);
                    let mut guard = inodes.arena[source_entry].write();
                    if let Kind::Dir { path, .. } = guard.deref_mut() {
                        *path = host_adjusted_target_path;
                    }
                }
            }
            Kind::Buffer { .. } => {}
            Kind::Symlink { .. } => {}
            Kind::Socket { .. } => {}
            Kind::Pipe { .. } => {}
            Kind::EventNotifications { .. } => {}
            Kind::Root { .. } => unreachable!("The root can not be moved"),
        }
    }

    {
        let mut guard = inodes.arena[target_parent_inode].write();
        if let Kind::Dir { entries, .. } = guard.deref_mut() {
            let result = entries.insert(target_entry_name, source_entry);
            assert!(
                result.is_none(),
                "Fatal error: race condition on filesystem detected or internal logic error"
            );
        }
    }

    Errno::Success
}

/// ### `path_symlink()`
/// Create a symlink
/// Inputs:
/// - `const char *old_path`
///     Array of UTF-8 bytes representing the source path
/// - `u32 old_path_len`
///     The number of bytes to read from `old_path`
/// - `Fd fd`
///     The base directory from which the paths are understood
/// - `const char *new_path`
///     Array of UTF-8 bytes representing the target path
/// - `u32 new_path_len`
///     The number of bytes to read from `new_path`
pub fn path_symlink<M: MemorySize>(
    ctx: FunctionEnvMut<'_, WasiEnv>,
    old_path: WasmPtr<u8, M>,
    old_path_len: M::Offset,
    fd: WasiFd,
    new_path: WasmPtr<u8, M>,
    new_path_len: M::Offset,
) -> Errno {
    debug!("wasi::path_symlink");
    let env = ctx.data();
    let (memory, mut state, mut inodes) = env.get_memory_and_wasi_state_and_inodes_mut(&ctx, 0);
    let old_path_str = unsafe { get_input_str!(&memory, old_path, old_path_len) };
    let new_path_str = unsafe { get_input_str!(&memory, new_path, new_path_len) };
    let base_fd = wasi_try!(state.fs.get_fd(fd));
    if !base_fd.rights.contains(Rights::PATH_SYMLINK) {
        return Errno::Access;
    }

    // get the depth of the parent + 1 (UNDER INVESTIGATION HMMMMMMMM THINK FISH ^ THINK FISH)
    let old_path_path = std::path::Path::new(&old_path_str);
    let (source_inode, _) =
        wasi_try!(state
            .fs
            .get_parent_inode_at_path(inodes.deref_mut(), fd, old_path_path, true));
    let depth = wasi_try!(state
        .fs
        .path_depth_from_fd(inodes.deref(), fd, source_inode))
        - 1;

    let new_path_path = std::path::Path::new(&new_path_str);
    let (target_parent_inode, entry_name) =
        wasi_try!(state
            .fs
            .get_parent_inode_at_path(inodes.deref_mut(), fd, new_path_path, true));

    // short circuit if anything is wrong, before we create an inode
    {
        let guard = inodes.arena[target_parent_inode].read();
        let deref = guard.deref();
        match deref {
            Kind::Dir { entries, .. } => {
                if entries.contains_key(&entry_name) {
                    return Errno::Exist;
                }
            }
            Kind::Root { .. } => return Errno::Notcapable,
            Kind::Socket { .. } | Kind::Pipe { .. } | Kind::EventNotifications { .. } => {
                return Errno::Inval
            }
            Kind::File { .. } | Kind::Symlink { .. } | Kind::Buffer { .. } => {
                unreachable!("get_parent_inode_at_path returned something other than a Dir or Root")
            }
        }
    }

    let mut source_path = std::path::Path::new(&old_path_str);
    let mut relative_path = std::path::PathBuf::new();
    for _ in 0..depth {
        relative_path.push("..");
    }
    relative_path.push(source_path);
    debug!(
        "Symlinking {} to {}",
        new_path_str,
        relative_path.to_string_lossy()
    );

    let kind = Kind::Symlink {
        base_po_dir: fd,
        path_to_symlink: std::path::PathBuf::from(new_path_str),
        relative_path,
    };
    let new_inode = state.fs.create_inode_with_default_stat(
        inodes.deref_mut(),
        kind,
        false,
        entry_name.clone(),
    );

    {
        let mut guard = inodes.arena[target_parent_inode].write();
        if let Kind::Dir {
            ref mut entries, ..
        } = guard.deref_mut()
        {
            entries.insert(entry_name, new_inode);
        }
    }

    Errno::Success
}

/// ### `path_unlink_file()`
/// Unlink a file, deleting if the number of hardlinks is 1
/// Inputs:
/// - `Fd fd`
///     The base file descriptor from which the path is understood
/// - `const char *path`
///     Array of UTF-8 bytes representing the path
/// - `u32 path_len`
///     The number of bytes in the `path` array
pub fn path_unlink_file<M: MemorySize>(
    ctx: FunctionEnvMut<'_, WasiEnv>,
    fd: WasiFd,
    path: WasmPtr<u8, M>,
    path_len: M::Offset,
) -> Errno {
    debug!("wasi::path_unlink_file");
    let env = ctx.data();
    let (memory, mut state, mut inodes) = env.get_memory_and_wasi_state_and_inodes_mut(&ctx, 0);

    let base_dir = wasi_try!(state.fs.get_fd(fd));
    if !base_dir.rights.contains(Rights::PATH_UNLINK_FILE) {
        return Errno::Access;
    }
    let path_str = unsafe { get_input_str!(&memory, path, path_len) };
    debug!("Requested file: {}", path_str);

    let inode = wasi_try!(state
        .fs
        .get_inode_at_path(inodes.deref_mut(), fd, &path_str, false));
    let (parent_inode, childs_name) = wasi_try!(state.fs.get_parent_inode_at_path(
        inodes.deref_mut(),
        fd,
        std::path::Path::new(&path_str),
        false
    ));

    let removed_inode = {
        let mut guard = inodes.arena[parent_inode].write();
        let deref_mut = guard.deref_mut();
        match deref_mut {
            Kind::Dir {
                ref mut entries, ..
            } => {
                let removed_inode = wasi_try!(entries.remove(&childs_name).ok_or(Errno::Inval));
                // TODO: make this a debug assert in the future
                assert!(inode == removed_inode);
                debug_assert!(inodes.arena[inode].stat.read().unwrap().st_nlink > 0);
                removed_inode
            }
            Kind::Root { .. } => return Errno::Access,
            _ => unreachable!(
                "Internal logic error in wasi::path_unlink_file, parent is not a directory"
            ),
        }
    };

    let st_nlink = {
        let mut guard = inodes.arena[removed_inode].stat.write().unwrap();
        guard.st_nlink -= 1;
        guard.st_nlink
    };
    if st_nlink == 0 {
        {
            let mut guard = inodes.arena[removed_inode].write();
            let deref_mut = guard.deref_mut();
            match deref_mut {
                Kind::File { handle, path, .. } => {
                    if let Some(h) = handle {
                        wasi_try!(h.unlink().map_err(fs_error_into_wasi_err));
                    } else {
                        // File is closed
                        // problem with the abstraction, we can't call unlink because there's no handle
                        // drop mutable borrow on `path`
                        let path = path.clone();
                        wasi_try!(state.fs_remove_file(path));
                    }
                }
                Kind::Dir { .. } | Kind::Root { .. } => return Errno::Isdir,
                Kind::Symlink { .. } => {
                    // TODO: actually delete real symlinks and do nothing for virtual symlinks
                }
                _ => unimplemented!("wasi::path_unlink_file for Buffer"),
            }
        }
        // TODO: test this on Windows and actually make it portable
        // make the file an orphan fd if the fd is still open
        let fd_is_orphaned = {
            let guard = inodes.arena[removed_inode].read();
            if let Kind::File { handle, .. } = guard.deref() {
                handle.is_some()
            } else {
                false
            }
        };
        let removed_inode_val = unsafe { state.fs.remove_inode(inodes.deref_mut(), removed_inode) };
        assert!(
            removed_inode_val.is_some(),
            "Inode could not be removed because it doesn't exist"
        );

        if fd_is_orphaned {
            inodes
                .orphan_fds
                .insert(removed_inode, removed_inode_val.unwrap());
        }
    }

    Errno::Success
}

/// ### `poll_oneoff()`
/// Concurrently poll for a set of events
/// Inputs:
/// - `const __wasi_subscription_t *in`
///     The events to subscribe to
/// - `Event *out`
///     The events that have occured
/// - `u32 nsubscriptions`
///     The number of subscriptions and the number of events
/// Output:
/// - `u32 nevents`
///     The number of events seen
pub fn poll_oneoff<M: MemorySize>(
    ctx: FunctionEnvMut<'_, WasiEnv>,
    in_: WasmPtr<Subscription, M>,
    out_: WasmPtr<Event, M>,
    nsubscriptions: M::Offset,
    nevents: WasmPtr<M::Offset, M>,
) -> Result<Errno, WasiError> {
    trace!("wasi::poll_oneoff");
    trace!("  => nsubscriptions = {}", nsubscriptions);
    let env = ctx.data();
    let (memory, mut state, inodes) = env.get_memory_and_wasi_state_and_inodes(&ctx, 0);

    let subscription_array = wasi_try_mem_ok!(in_.slice(&memory, nsubscriptions));
    let event_array = wasi_try_mem_ok!(out_.slice(&memory, nsubscriptions));
    let mut events_seen: u32 = 0;
    let out_ptr = nevents.deref(&memory);

    let mut fd_guards = vec![];
    let mut clock_subs = vec![];
    let mut in_events = vec![];
    let mut time_to_sleep = Duration::from_millis(5);

    for sub in subscription_array.iter() {
        let s: Subscription = wasi_try_mem_ok!(sub.read());
        let mut peb = PollEventBuilder::new();

        let fd = match s.data {
            SubscriptionEnum::Read(SubscriptionFsReadwrite { file_descriptor }) => {
                match file_descriptor {
                    __WASI_STDIN_FILENO | __WASI_STDOUT_FILENO | __WASI_STDERR_FILENO => (),
                    _ => {
                        let fd_entry = wasi_try_ok!(state.fs.get_fd(file_descriptor), env);
                        if !fd_entry.rights.contains(Rights::FD_READ) {
                            return Ok(Errno::Access);
                        }
                    }
                }
                in_events.push(peb.add(PollEvent::PollIn).build());
                Some(file_descriptor)
            }
            SubscriptionEnum::Write(SubscriptionFsReadwrite { file_descriptor }) => {
                match file_descriptor {
                    __WASI_STDIN_FILENO | __WASI_STDOUT_FILENO | __WASI_STDERR_FILENO => (),
                    _ => {
                        let fd_entry = wasi_try_ok!(state.fs.get_fd(file_descriptor), env);
                        if !fd_entry.rights.contains(Rights::FD_WRITE) {
                            return Ok(Errno::Access);
                        }
                    }
                }
                in_events.push(peb.add(PollEvent::PollOut).build());
                Some(file_descriptor)
            }
            SubscriptionEnum::Clock(clock_info) => {
                if matches!(clock_info.clock_id, Clockid::Realtime | Clockid::Monotonic) {
                    // this is a hack
                    // TODO: do this properly
                    time_to_sleep = Duration::from_nanos(clock_info.timeout);
                    clock_subs.push((clock_info, s.userdata));
                    None
                } else {
                    unimplemented!("Polling not implemented for clocks yet");
                }
            }
        };

        if let Some(fd) = fd {
            let wasi_file_ref = match fd {
                __WASI_STDERR_FILENO => {
                    wasi_try_ok!(
                        inodes
                            .stderr(&state.fs.fd_map)
                            .map_err(fs_error_into_wasi_err),
                        env
                    )
                }
                __WASI_STDIN_FILENO => {
                    wasi_try_ok!(
                        inodes
                            .stdin(&state.fs.fd_map)
                            .map_err(fs_error_into_wasi_err),
                        env
                    )
                }
                __WASI_STDOUT_FILENO => {
                    wasi_try_ok!(
                        inodes
                            .stdout(&state.fs.fd_map)
                            .map_err(fs_error_into_wasi_err),
                        env
                    )
                }
                _ => {
                    let fd_entry = wasi_try_ok!(state.fs.get_fd(fd), env);
                    let inode = fd_entry.inode;
                    if !fd_entry.rights.contains(Rights::POLL_FD_READWRITE) {
                        return Ok(Errno::Access);
                    }

                    {
                        let guard = inodes.arena[inode].read();
                        let deref = guard.deref();
                        match deref {
                            Kind::File { handle, .. } => {
                                if let Some(h) = handle {
                                    crate::state::InodeValFileReadGuard { guard }
                                } else {
                                    return Ok(Errno::Badf);
                                }
                            }
                            Kind::Socket { .. }
                            | Kind::Pipe { .. }
                            | Kind::EventNotifications { .. } => {
                                return Ok(Errno::Badf);
                            }
                            Kind::Dir { .. }
                            | Kind::Root { .. }
                            | Kind::Buffer { .. }
                            | Kind::Symlink { .. } => {
                                unimplemented!("polling read on non-files not yet supported")
                            }
                        }
                    }
                }
            };
            fd_guards.push(wasi_file_ref);
        }
    }

    #[allow(clippy::significant_drop_in_scrutinee)]
    let fds = {
        let mut f = vec![];
        for fd in fd_guards.iter() {
            f.push(wasi_try_ok!(fd.as_ref().ok_or(Errno::Badf)).deref());
        }
        f
    };

    let mut seen_events = vec![Default::default(); in_events.len()];

    let start = platform_clock_time_get(Snapshot0Clockid::Monotonic, 1_000_000).unwrap() as u128;
    let mut triggered = 0;
    while triggered == 0 {
        let now = platform_clock_time_get(Snapshot0Clockid::Monotonic, 1_000_000).unwrap() as u128;
        let delta = match now.checked_sub(start) {
            Some(a) => Duration::from_nanos(a as u64),
            None => Duration::ZERO,
        };
        match poll(
            fds.as_slice(),
            in_events.as_slice(),
            seen_events.as_mut_slice(),
            Duration::from_millis(1),
        ) {
            Ok(0) => {
                env.yield_now()?;
            }
            Ok(a) => {
                triggered = a;
            }
            Err(FsError::WouldBlock) => {
                env.sleep(Duration::from_millis(1))?;
            }
            Err(err) => {
                return Ok(fs_error_into_wasi_err(err));
            }
        };
        if delta > time_to_sleep {
            break;
        }
    }

    for (i, seen_event) in seen_events.into_iter().enumerate() {
        let mut flags = Eventrwflags::empty();
        let mut error = Errno::Again;
        let mut bytes_available = 0;
        let event_iter = iterate_poll_events(seen_event);
        for event in event_iter {
            match event {
                PollEvent::PollError => error = Errno::Io,
                PollEvent::PollHangUp => flags = Eventrwflags::FD_READWRITE_HANGUP,
                PollEvent::PollInvalid => error = Errno::Inval,
                PollEvent::PollIn => {
                    bytes_available = wasi_try_ok!(
                        fds[i]
                            .bytes_available_read()
                            .map_err(fs_error_into_wasi_err),
                        env
                    )
                    .unwrap_or(0usize);
                    error = Errno::Success;
                }
                PollEvent::PollOut => {
                    bytes_available = wasi_try_ok!(
                        fds[i]
                            .bytes_available_write()
                            .map_err(fs_error_into_wasi_err),
                        env
                    )
                    .unwrap_or(0usize);
                    error = Errno::Success;
                }
            }
        }
        let event = Event {
            userdata: wasi_try_mem_ok!(subscription_array.index(i as u64).read()).userdata,
            error,
            data: match wasi_try_mem_ok!(subscription_array.index(i as u64).read()).data {
                SubscriptionEnum::Read(d) => EventEnum::FdRead(EventFdReadwrite {
                    nbytes: bytes_available as u64,
                    flags,
                }),
                SubscriptionEnum::Write(d) => EventEnum::FdWrite(EventFdReadwrite {
                    nbytes: bytes_available as u64,
                    flags,
                }),
                SubscriptionEnum::Clock(_) => EventEnum::Clock,
            },
        };
        wasi_try_mem_ok!(event_array.index(events_seen as u64).write(event));
        events_seen += 1;
    }
    if triggered == 0 {
        for (clock_info, userdata) in clock_subs {
            let event = Event {
                userdata,
                error: Errno::Success,
                data: EventEnum::Clock,
            };
            wasi_try_mem_ok!(event_array.index(events_seen as u64).write(event));
            events_seen += 1;
        }
    }
    let events_seen: M::Offset = wasi_try_ok!(events_seen.try_into().map_err(|_| Errno::Overflow));
    wasi_try_mem_ok!(out_ptr.write(events_seen));
    Ok(Errno::Success)
}

/// ### `proc_exit()`
/// Terminate the process normally. An exit code of 0 indicates successful
/// termination of the program. The meanings of other values is dependent on
/// the environment.
/// Inputs:
/// - `__wasi_exitcode_t`
///   Exit code to return to the operating system
pub fn proc_exit(
    ctx: FunctionEnvMut<'_, WasiEnv>,
    code: __wasi_exitcode_t,
) -> Result<(), WasiError> {
    debug!("wasi::proc_exit, {}", code);
    Err(WasiError::Exit(code))
}

/// ### `proc_raise()`
/// Send a signal to the process of the calling thread.
/// Note: This is similar to `raise` in POSIX.
/// Inputs:
/// - `__wasi_signal_t`
///   Signal to be raised for this process
pub fn proc_raise(ctx: FunctionEnvMut<'_, WasiEnv>, sig: __wasi_signal_t) -> Errno {
    debug!("wasi::proc_raise");
    unimplemented!("wasi::proc_raise")
}

/// ### `sched_yield()`
/// Yields execution of the thread
pub fn sched_yield(ctx: FunctionEnvMut<'_, WasiEnv>) -> Result<Errno, WasiError> {
    trace!("wasi::sched_yield");
    let env = ctx.data();
    env.yield_now()?;
    Ok(Errno::Success)
}

/// ### `random_get()`
/// Fill buffer with high-quality random data.  This function may be slow and block
/// Inputs:
/// - `void *buf`
///     A pointer to a buffer where the random bytes will be written
/// - `size_t buf_len`
///     The number of bytes that will be written
pub fn random_get<M: MemorySize>(
    ctx: FunctionEnvMut<'_, WasiEnv>,
    buf: WasmPtr<u8, M>,
    buf_len: M::Offset,
) -> Errno {
    trace!("wasi::random_get buf_len: {}", buf_len);
    let env = ctx.data();
    let memory = env.memory_view(&ctx);
    let buf_len64: u64 = buf_len.into();
    let mut u8_buffer = vec![0; buf_len64 as usize];
    let res = getrandom::getrandom(&mut u8_buffer);
    match res {
        Ok(()) => {
            let buf = wasi_try_mem!(buf.slice(&memory, buf_len));
            wasi_try_mem!(buf.write_slice(&u8_buffer));
            Errno::Success
        }
        Err(_) => Errno::Io,
    }
}

/// ### `tty_get()`
/// Retrieves the current state of the TTY
pub fn tty_get<M: MemorySize>(
    ctx: FunctionEnvMut<'_, WasiEnv>,
    tty_state: WasmPtr<Tty, M>,
) -> Errno {
    debug!("wasi::tty_stdin");
    let env = ctx.data();

    let state = env.runtime.tty_get();
    let state = Tty {
        cols: state.cols,
        rows: state.rows,
        width: state.width,
        height: state.height,
        stdin_tty: state.stdin_tty,
        stdout_tty: state.stdout_tty,
        stderr_tty: state.stderr_tty,
        echo: state.echo,
        line_buffered: state.line_buffered,
    };

    let memory = env.memory_view(&ctx);
    wasi_try_mem!(tty_state.write(&memory, state));

    Errno::Success
}

/// ### `tty_set()`
/// Updates the properties of the rect
pub fn tty_set<M: MemorySize>(
    ctx: FunctionEnvMut<'_, WasiEnv>,
    tty_state: WasmPtr<Tty, M>,
) -> Errno {
    debug!("wasi::tty_set");

    let env = ctx.data();
    let memory = env.memory_view(&ctx);
    let state = wasi_try_mem!(tty_state.read(&memory));
    let state = super::runtime::WasiTtyState {
        cols: state.cols,
        rows: state.rows,
        width: state.width,
        height: state.height,
        stdin_tty: state.stdin_tty,
        stdout_tty: state.stdout_tty,
        stderr_tty: state.stderr_tty,
        echo: state.echo,
        line_buffered: state.line_buffered,
    };

    env.runtime.tty_set(state);

    Errno::Success
}

/// ### `getcwd()`
/// Returns the current working directory
/// If the path exceeds the size of the buffer then this function
/// will fill the path_len with the needed size and return EOVERFLOW
pub fn getcwd<M: MemorySize>(
    ctx: FunctionEnvMut<'_, WasiEnv>,
    path: WasmPtr<u8, M>,
    path_len: WasmPtr<M::Offset, M>,
) -> Errno {
    debug!("wasi::getcwd");
    let env = ctx.data();
    let (memory, mut state, mut inodes) = env.get_memory_and_wasi_state_and_inodes_mut(&ctx, 0);

    let (_, cur_dir) = wasi_try!(state
        .fs
        .get_current_dir(inodes.deref_mut(), crate::VIRTUAL_ROOT_FD,));

    let max_path_len = wasi_try_mem!(path_len.read(&memory));
    let path_slice = wasi_try_mem!(path.slice(&memory, max_path_len));
    let max_path_len: u64 = max_path_len.into();

    let cur_dir = cur_dir.as_bytes();
    wasi_try_mem!(path_len.write(&memory, wasi_try!(to_offset::<M>(cur_dir.len()))));
    if cur_dir.len() as u64 >= max_path_len {
        return Errno::Overflow;
    }

    let cur_dir = {
        let mut u8_buffer = vec![0; max_path_len as usize];
        let cur_dir_len = cur_dir.len();
        if (cur_dir_len as u64) < max_path_len {
            u8_buffer[..cur_dir_len].clone_from_slice(cur_dir);
            u8_buffer[cur_dir_len] = 0;
        } else {
            return Errno::Overflow;
        }
        u8_buffer
    };

    wasi_try_mem!(path_slice.write_slice(&cur_dir[..]));
    Errno::Success
}

/// ### `chdir()`
/// Sets the current working directory
pub fn chdir<M: MemorySize>(
    ctx: FunctionEnvMut<'_, WasiEnv>,
    path: WasmPtr<u8, M>,
    path_len: M::Offset,
) -> Errno {
    debug!("wasi::chdir");
    let env = ctx.data();
    let (memory, mut state) = env.get_memory_and_wasi_state(&ctx, 0);
    let path = unsafe { get_input_str!(&memory, path, path_len) };

    state.fs.set_current_dir(path.as_str());
    Errno::Success
}

/// ### `thread_spawn()`
/// Creates a new thread by spawning that shares the same
/// memory address space, file handles and main event loops.
/// The function referenced by the fork call must be
/// exported by the web assembly process.
///
/// ## Parameters
///
/// * `name` - Name of the function that will be invoked as a new thread
/// * `user_data` - User data that will be supplied to the function when its called
/// * `reactor` - Indicates if the function will operate as a reactor or
///   as a normal thread. Reactors will be repeatable called
///   whenever IO work is available to be processed.
///
/// ## Return
///
/// Returns the thread index of the newly created thread
/// (indices always start from zero)
pub fn thread_spawn<M: MemorySize>(
    ctx: FunctionEnvMut<'_, WasiEnv>,
    method: WasmPtr<u8, M>,
    method_len: M::Offset,
    user_data: u64,
    reactor: __wasi_bool_t,
    ret_tid: WasmPtr<Tid, M>,
) -> Errno {
    debug!("wasi::thread_spawn");
    let env = ctx.data();
    let memory = env.memory_view(&ctx);
    let method = unsafe { get_input_str!(&memory, method, method_len) };

    // Load the callback function
    if method.as_str() != "_thread_start" {
        return Errno::Notcapable;
    };
    /*
    let funct = unsafe {
        if env.thread_start_ref().is_none() {
            return Errno::Addrnotavail;
        }
        env.thread_start_ref_unchecked()
    };
    */

    let reactor = match reactor {
        __WASI_BOOL_FALSE => false,
        __WASI_BOOL_TRUE => true,
        _ => return Errno::Inval,
    };

    // Create the sub-thread
    let mut sub_env = env.clone();
    let mut sub_thread = env.new_thread();
    sub_env.id = sub_thread.id;

    let child = {
        let id = sub_thread.id;
        wasi_try!(env
            .runtime
            .thread_spawn(Box::new(move || {
                /*
                if let Some(funct) = sub_env.thread_start_ref() {
                    if let Err(err) = funct.call(user_data) {
                        warn!("thread failed: {}", err);
                        std::mem::forget(sub_thread);
                        return;
                    }
                } else {
                    warn!("failed to start thread: missing callback '__wasix_thread_start'");
                    std::mem::forget(sub_thread);
                    return;
                }
                */

                let thread = {
                    let mut guard = sub_env.state.threading.lock().unwrap();
                    let thread = guard.threads.remove(&id);
                    drop(guard);
                    thread
                };

                if let Some(thread) = thread {
                    let mut thread_guard = thread.exit.lock().unwrap();
                    thread_guard.take();
                }
                drop(sub_thread);
            }))
            .map_err(|err| {
                let err: Errno = err.into();
                err
            }));
        id
    };
    let child: Tid = child.into();

    wasi_try_mem!(ret_tid.write(&memory, child));
    Errno::Success
}

/// ### `thread_sleep()`
/// Sends the current thread to sleep for a period of time
///
/// ## Parameters
///
/// * `duration` - Amount of time that the thread should sleep
pub fn thread_sleep(
    ctx: FunctionEnvMut<'_, WasiEnv>,
    duration: Timestamp,
) -> Result<Errno, WasiError> {
    debug!("wasi::thread_sleep");

    let env = ctx.data();
    let duration = Duration::from_nanos(duration as u64);
    env.sleep(duration)?;
    Ok(Errno::Success)
}

/// ### `thread_id()`
/// Returns the index of the current thread
/// (threads indices are sequencial from zero)
pub fn thread_id<M: MemorySize>(
    ctx: FunctionEnvMut<'_, WasiEnv>,
    ret_tid: WasmPtr<Tid, M>,
) -> Errno {
    debug!("wasi::thread_id");

    let env = ctx.data();
    let tid: Tid = env.id.into();
    let memory = env.memory_view(&ctx);
    wasi_try_mem!(ret_tid.write(&memory, tid));
    Errno::Success
}

/// ### `thread_join()`
/// Joins this thread with another thread, blocking this
/// one until the other finishes
///
/// ## Parameters
///
/// * `tid` - Handle of the thread to wait on
pub fn thread_join(ctx: FunctionEnvMut<'_, WasiEnv>, tid: Tid) -> Result<Errno, WasiError> {
    debug!("wasi::thread_join");

    let env = ctx.data();
    let tid: WasiThreadId = tid.into();
    let other_thread = {
        let guard = env.state.threading.lock().unwrap();
        guard.threads.get(&tid).cloned()
    };
    if let Some(other_thread) = other_thread {
        loop {
            if other_thread.join(Duration::from_millis(5)) {
                break;
            }
            env.yield_now()?;
        }
        Ok(Errno::Success)
    } else {
        Ok(Errno::Success)
    }
}

/// ### `thread_parallelism()`
/// Returns the available parallelism which is normally the
/// number of available cores that can run concurrently
pub fn thread_parallelism<M: MemorySize>(
    ctx: FunctionEnvMut<'_, WasiEnv>,
    ret_parallelism: WasmPtr<M::Offset, M>,
) -> Errno {
    debug!("wasi::thread_parallelism");

    let env = ctx.data();
    let parallelism = wasi_try!(env.runtime().thread_parallelism().map_err(|err| {
        let err: Errno = err.into();
        err
    }));
    let parallelism: M::Offset = wasi_try!(parallelism.try_into().map_err(|_| Errno::Overflow));
    let memory = env.memory_view(&ctx);
    wasi_try_mem!(ret_parallelism.write(&memory, parallelism));
    Errno::Success
}

/// ### `getpid()`
/// Returns the handle of the current process
pub fn getpid<M: MemorySize>(ctx: FunctionEnvMut<'_, WasiEnv>, ret_pid: WasmPtr<Pid, M>) -> Errno {
    debug!("wasi::getpid");

    let env = ctx.data();
    let pid = env.runtime().getpid();
    if let Some(pid) = pid {
        let memory = env.memory_view(&ctx);
        wasi_try_mem!(ret_pid.write(&memory, pid as Pid));
        Errno::Success
    } else {
        Errno::Notsup
    }
}

/// ### `thread_exit()`
/// Terminates the current running thread, if this is the last thread then
/// the process will also exit with the specified exit code. An exit code
/// of 0 indicates successful termination of the thread. The meanings of
/// other values is dependent on the environment.
///
/// ## Parameters
///
/// * `rval` - The exit code returned by the process.
pub fn thread_exit(
    ctx: FunctionEnvMut<'_, WasiEnv>,
    exitcode: __wasi_exitcode_t,
) -> Result<Errno, WasiError> {
    debug!("wasi::thread_exit");
    Err(WasiError::Exit(exitcode))
}

/// Spawns a new process within the context of this machine
///
/// ## Parameters
///
/// * `name` - Name of the process to be spawned
/// * `chroot` - Indicates if the process will chroot or not
/// * `args` - List of the arguments to pass the process
///   (entries are separated by line feeds)
/// * `preopen` - List of the preopens for this process
///   (entries are separated by line feeds)
/// * `stdin` - How will stdin be handled
/// * `stdout` - How will stdout be handled
/// * `stderr` - How will stderr be handled
/// * `working_dir` - Working directory where this process should run
///   (passing '.' will use the current directory)
///
/// ## Return
///
/// Returns a bus process id that can be used to invoke calls
pub fn process_spawn<M: MemorySize>(
    ctx: FunctionEnvMut<'_, WasiEnv>,
    name: WasmPtr<u8, M>,
    name_len: M::Offset,
    chroot: __wasi_bool_t,
    args: WasmPtr<u8, M>,
    args_len: M::Offset,
    preopen: WasmPtr<u8, M>,
    preopen_len: M::Offset,
    stdin: __wasi_stdiomode_t,
    stdout: __wasi_stdiomode_t,
    stderr: __wasi_stdiomode_t,
    working_dir: WasmPtr<u8, M>,
    working_dir_len: M::Offset,
    ret_handles: WasmPtr<__wasi_bus_handles_t, M>,
) -> BusErrno {
    let env = ctx.data();
    let bus = env.runtime.bus();
    let memory = env.memory_view(&ctx);
    let name = unsafe { get_input_str_bus!(&memory, name, name_len) };
    let args = unsafe { get_input_str_bus!(&memory, args, args_len) };
    let preopen = unsafe { get_input_str_bus!(&memory, preopen, preopen_len) };
    let working_dir = unsafe { get_input_str_bus!(&memory, working_dir, working_dir_len) };
    let chroot = chroot == __WASI_BOOL_TRUE;
    debug!("wasi::process_spawn (name={})", name);

    let args: Vec<_> = args.split(&['\n', '\r']).map(|a| a.to_string()).collect();

    let preopen: Vec<_> = preopen
        .split(&['\n', '\r'])
        .map(|a| a.to_string())
        .collect();

    let conv_stdio_mode = |mode: __wasi_stdiomode_t| match mode {
        __WASI_STDIO_MODE_PIPED => StdioMode::Piped,
        __WASI_STDIO_MODE_INHERIT => StdioMode::Inherit,
        __WASI_STDIO_MODE_LOG => StdioMode::Log,
        /*__WASI_STDIO_MODE_NULL |*/ _ => StdioMode::Null,
    };

    let process = wasi_try_bus!(bus
        .new_spawn()
        .chroot(chroot)
        .args(args)
        .preopen(preopen)
        .stdin_mode(conv_stdio_mode(stdin))
        .stdout_mode(conv_stdio_mode(stdout))
        .stderr_mode(conv_stdio_mode(stderr))
        .working_dir(working_dir)
        .spawn(name.as_str())
        .map_err(bus_error_into_wasi_err));

    let conv_stdio_fd = |a: Option<FileDescriptor>| match a {
        Some(fd) => __wasi_option_fd_t {
            tag: __WASI_OPTION_SOME,
            fd: fd.into(),
        },
        None => __wasi_option_fd_t {
            tag: __WASI_OPTION_NONE,
            fd: 0,
        },
    };

    // Convert the stdio
    let stdin = conv_stdio_fd(process.inst.stdin_fd());
    let stdout = conv_stdio_fd(process.inst.stdout_fd());
    let stderr = conv_stdio_fd(process.inst.stderr_fd());

    // Add the process to the environment state
    let bid = {
        let mut guard = env.state.threading.lock().unwrap();
        guard.process_seed += 1;
        let bid = guard.process_seed;
        guard.processes.insert(bid.into(), process);
        bid
    };

    let handles = __wasi_bus_handles_t {
        bid,
        stdin,
        stdout,
        stderr,
    };

    wasi_try_mem_bus!(ret_handles.write(&memory, handles));

    BusErrno::Success
}

/// Spawns a new bus process for a particular web WebAssembly
/// binary that is referenced by its process name.
///
/// ## Parameters
///
/// * `name` - Name of the process to be spawned
/// * `reuse` - Indicates if the existing processes should be reused
///   if they are already running
///
/// ## Return
///
/// Returns a bus process id that can be used to invoke calls
pub fn bus_open_local<M: MemorySize>(
    ctx: FunctionEnvMut<'_, WasiEnv>,
    name: WasmPtr<u8, M>,
    name_len: M::Offset,
    reuse: __wasi_bool_t,
    ret_bid: WasmPtr<__wasi_bid_t, M>,
) -> BusErrno {
    let env = ctx.data();
    let bus = env.runtime.bus();
    let memory = env.memory_view(&ctx);
    let name = unsafe { get_input_str_bus!(&memory, name, name_len) };
    let reuse = reuse == __WASI_BOOL_TRUE;
    debug!("wasi::bus_open_local (name={}, reuse={})", name, reuse);

    bus_open_local_internal(ctx, name, reuse, None, None, ret_bid)
}

/// Spawns a new bus process for a particular web WebAssembly
/// binary that is referenced by its process name on a remote instance.
///
/// ## Parameters
///
/// * `name` - Name of the process to be spawned
/// * `reuse` - Indicates if the existing processes should be reused
///   if they are already running
/// * `instance` - Instance identifier where this process will be spawned
/// * `token` - Acceess token used to authenticate with the instance
///
/// ## Return
///
/// Returns a bus process id that can be used to invoke calls
pub fn bus_open_remote<M: MemorySize>(
    ctx: FunctionEnvMut<'_, WasiEnv>,
    name: WasmPtr<u8, M>,
    name_len: M::Offset,
    reuse: __wasi_bool_t,
    instance: WasmPtr<u8, M>,
    instance_len: M::Offset,
    token: WasmPtr<u8, M>,
    token_len: M::Offset,
    ret_bid: WasmPtr<__wasi_bid_t, M>,
) -> BusErrno {
    let env = ctx.data();
    let bus = env.runtime.bus();
    let memory = env.memory_view(&ctx);
    let name = unsafe { get_input_str_bus!(&memory, name, name_len) };
    let instance = unsafe { get_input_str_bus!(&memory, instance, instance_len) };
    let token = unsafe { get_input_str_bus!(&memory, token, token_len) };
    let reuse = reuse == __WASI_BOOL_TRUE;
    debug!(
        "wasi::bus_open_remote (name={}, reuse={}, instance={})",
        name, reuse, instance
    );

    bus_open_local_internal(ctx, name, reuse, Some(instance), Some(token), ret_bid)
}

fn bus_open_local_internal<M: MemorySize>(
    ctx: FunctionEnvMut<'_, WasiEnv>,
    name: String,
    reuse: bool,
    instance: Option<String>,
    token: Option<String>,
    ret_bid: WasmPtr<__wasi_bid_t, M>,
) -> BusErrno {
    let env = ctx.data();
    let bus = env.runtime.bus();
    let memory = env.memory_view(&ctx);
    let name: Cow<'static, str> = name.into();

    // Check if it already exists
    if reuse {
        let guard = env.state.threading.lock().unwrap();
        if let Some(bid) = guard.process_reuse.get(&name) {
            if guard.processes.contains_key(bid) {
                wasi_try_mem_bus!(ret_bid.write(&memory, (*bid).into()));
                return BusErrno::Success;
            }
        }
    }

    let mut process = bus.new_spawn();
    process
        .reuse(reuse)
        .stdin_mode(StdioMode::Null)
        .stdout_mode(StdioMode::Null)
        .stderr_mode(StdioMode::Log);

    if let Some(instance) = instance {
        process.remote_instance(instance);
    }

    if let Some(token) = token {
        process.access_token(token);
    }

    let process = wasi_try_bus!(process
        .spawn(name.as_ref())
        .map_err(bus_error_into_wasi_err));

    // Add the process to the environment state
    let bid = {
        let mut guard = env.state.threading.lock().unwrap();
        guard.process_seed += 1;
        let bid: WasiBusProcessId = guard.process_seed.into();
        guard.processes.insert(bid, process);
        guard.process_reuse.insert(name, bid);
        bid
    };

    wasi_try_mem_bus!(ret_bid.write(&memory, bid.into()));

    BusErrno::Success
}

/// Closes a bus process and releases all associated resources
///
/// ## Parameters
///
/// * `bid` - Handle of the bus process handle to be closed
pub fn bus_close(ctx: FunctionEnvMut<'_, WasiEnv>, bid: __wasi_bid_t) -> BusErrno {
    trace!("wasi::bus_close (bid={})", bid);
    let bid: WasiBusProcessId = bid.into();

    let env = ctx.data();
    let mut guard = env.state.threading.lock().unwrap();
    guard.processes.remove(&bid);

    BusErrno::Unsupported
}

/// Invokes a call within a running bus process.
///
/// ## Parameters
///
/// * `bid` - Handle of the bus process to invoke the call within
/// * `keep_alive` - Causes the call handle to remain open even when A
///   reply is received. It is then the  callers responsibility
///   to invoke 'bus_drop' when they are finished with the call
/// * `topic` - Topic that describes the type of call to made
/// * `format` - Format of the data pushed onto the bus
/// * `buf` - The buffer where data to be transmitted is stored
pub fn bus_call<M: MemorySize>(
    ctx: FunctionEnvMut<'_, WasiEnv>,
    bid: __wasi_bid_t,
    keep_alive: __wasi_bool_t,
    topic: WasmPtr<u8, M>,
    topic_len: M::Offset,
    format: __wasi_busdataformat_t,
    buf: WasmPtr<u8, M>,
    buf_len: M::Offset,
    ret_cid: WasmPtr<__wasi_cid_t, M>,
) -> BusErrno {
    let env = ctx.data();
    let bus = env.runtime.bus();
    let memory = env.memory_view(&ctx);
    let topic = unsafe { get_input_str_bus!(&memory, topic, topic_len) };
    let keep_alive = keep_alive == __WASI_BOOL_TRUE;
    trace!(
        "wasi::bus_call (bid={}, topic={}, buf_len={})",
        bid,
        topic,
        buf_len
    );

    BusErrno::Unsupported
}

/// Invokes a call within the context of another call
///
/// ## Parameters
///
/// * `parent` - Parent bus call that this is related to
/// * `keep_alive` - Causes the call handle to remain open even when A
///   reply is received. It is then the  callers responsibility
///   to invoke 'bus_drop' when they are finished with the call
/// * `topic` - Topic that describes the type of call to made
/// * `format` - Format of the data pushed onto the bus
/// * `buf` - The buffer where data to be transmitted is stored
pub fn bus_subcall<M: MemorySize>(
    ctx: FunctionEnvMut<'_, WasiEnv>,
    parent: __wasi_cid_t,
    keep_alive: __wasi_bool_t,
    topic: WasmPtr<u8, M>,
    topic_len: M::Offset,
    format: __wasi_busdataformat_t,
    buf: WasmPtr<u8, M>,
    buf_len: M::Offset,
    ret_cid: WasmPtr<__wasi_cid_t, M>,
) -> BusErrno {
    let env = ctx.data();
    let bus = env.runtime.bus();
    let memory = env.memory_view(&ctx);
    let topic = unsafe { get_input_str_bus!(&memory, topic, topic_len) };
    let keep_alive = keep_alive == __WASI_BOOL_TRUE;
    trace!(
        "wasi::bus_subcall (parent={}, topic={}, buf_len={})",
        parent,
        topic,
        buf_len
    );

    BusErrno::Unsupported
}

/// Polls for any outstanding events from a particular
/// bus process by its handle
///
/// ## Parameters
///
/// * `timeout` - Timeout before the poll returns, if one passed 0
///   as the timeout then this call is non blocking.
/// * `events` - An events buffer that will hold any received bus events
/// * `malloc` - Name of the function that will be invoked to allocate memory
///   Function signature fn(u64) -> u64
///
/// ## Return
///
/// Returns the number of events that have occured
pub fn bus_poll<M: MemorySize>(
    ctx: FunctionEnvMut<'_, WasiEnv>,
    timeout: Timestamp,
    events: WasmPtr<u8, M>,
    nevents: M::Offset,
    malloc: WasmPtr<u8, M>,
    malloc_len: M::Offset,
    ret_nevents: WasmPtr<M::Offset, M>,
) -> BusErrno {
    let env = ctx.data();
    let bus = env.runtime.bus();
    let memory = env.memory_view(&ctx);
    let malloc = unsafe { get_input_str_bus!(&memory, malloc, malloc_len) };
    trace!("wasi::bus_poll (timeout={}, malloc={})", timeout, malloc);

    BusErrno::Unsupported
}

/// Replies to a call that was made to this process
/// from another process; where 'cid' is the call context.
/// This will may also drop the handle and release any
/// associated resources (if keepalive is not set)
///
/// ## Parameters
///
/// * `cid` - Handle of the call to send a reply on
/// * `format` - Format of the data pushed onto the bus
/// * `buf` - The buffer where data to be transmitted is stored
pub fn call_reply<M: MemorySize>(
    ctx: FunctionEnvMut<'_, WasiEnv>,
    cid: __wasi_cid_t,
    format: __wasi_busdataformat_t,
    buf: WasmPtr<u8, M>,
    buf_len: M::Offset,
) -> BusErrno {
    let env = ctx.data();
    let bus = env.runtime.bus();
    trace!(
        "wasi::call_reply (cid={}, format={}, data_len={})",
        cid,
        format,
        buf_len
    );

    BusErrno::Unsupported
}

/// Causes a fault on a particular call that was made
/// to this process from another process; where 'bid'
/// is the callering process context.
///
/// ## Parameters
///
/// * `cid` - Handle of the call to raise a fault on
/// * `fault` - Fault to be raised on the bus
pub fn call_fault(
    ctx: FunctionEnvMut<'_, WasiEnv>,
    cid: __wasi_cid_t,
    fault: BusErrno,
) -> BusErrno {
    let env = ctx.data();
    let bus = env.runtime.bus();
    debug!("wasi::call_fault (cid={}, fault={})", cid, fault);

    BusErrno::Unsupported
}

/// Closes a bus call based on its bus call handle
///
/// ## Parameters
///
/// * `cid` - Handle of the bus call handle to be dropped
pub fn call_close(ctx: FunctionEnvMut<'_, WasiEnv>, cid: __wasi_cid_t) -> BusErrno {
    let env = ctx.data();
    let bus = env.runtime.bus();
    trace!("wasi::call_close (cid={})", cid);

    BusErrno::Unsupported
}

/// ### `ws_connect()`
/// Connects to a websocket at a particular network URL
///
/// ## Parameters
///
/// * `url` - URL of the web socket destination to connect to
///
/// ## Return
///
/// Returns a socket handle which is used to send and receive data
pub fn ws_connect<M: MemorySize>(
    ctx: FunctionEnvMut<'_, WasiEnv>,
    url: WasmPtr<u8, M>,
    url_len: M::Offset,
    ret_sock: WasmPtr<WasiFd, M>,
) -> Errno {
    debug!("wasi::ws_connect");
    let env = ctx.data();
    let memory = env.memory_view(&ctx);
    let url = unsafe { get_input_str!(&memory, url, url_len) };

    let socket = wasi_try!(env
        .net()
        .ws_connect(url.as_str())
        .map_err(net_error_into_wasi_err));

    let (memory, state, mut inodes) = env.get_memory_and_wasi_state_and_inodes_mut(&ctx, 0);

    let kind = Kind::Socket {
        socket: InodeSocket::new(InodeSocketKind::WebSocket(socket)),
    };

    let inode = state.fs.create_inode_with_default_stat(
        inodes.deref_mut(),
        kind,
        false,
        "socket".to_string(),
    );
    let rights = Rights::all_socket();
    let fd = wasi_try!(state
        .fs
        .create_fd(rights, rights, Fdflags::empty(), 0, inode));

    wasi_try_mem!(ret_sock.write(&memory, fd));

    Errno::Success
}

/// ### `http_request()`
/// Makes a HTTP request to a remote web resource and
/// returns a socket handles that are used to send and receive data
///
/// ## Parameters
///
/// * `url` - URL of the HTTP resource to connect to
/// * `method` - HTTP method to be invoked
/// * `headers` - HTTP headers to attach to the request
///   (headers seperated by lines)
/// * `gzip` - Should the request body be compressed
///
/// ## Return
///
/// The body of the response can be streamed from the returned
/// file handle
pub fn http_request<M: MemorySize>(
    ctx: FunctionEnvMut<'_, WasiEnv>,
    url: WasmPtr<u8, M>,
    url_len: M::Offset,
    method: WasmPtr<u8, M>,
    method_len: M::Offset,
    headers: WasmPtr<u8, M>,
    headers_len: M::Offset,
    gzip: __wasi_bool_t,
    ret_handles: WasmPtr<__wasi_http_handles_t, M>,
) -> Errno {
    debug!("wasi::http_request");
    let env = ctx.data();
    let memory = env.memory_view(&ctx);
    let url = unsafe { get_input_str!(&memory, url, url_len) };
    let method = unsafe { get_input_str!(&memory, method, method_len) };
    let headers = unsafe { get_input_str!(&memory, headers, headers_len) };

    let gzip = match gzip {
        __WASI_BOOL_FALSE => false,
        __WASI_BOOL_TRUE => true,
        _ => return Errno::Inval,
    };

    let socket = wasi_try!(env
        .net()
        .http_request(url.as_str(), method.as_str(), headers.as_str(), gzip)
        .map_err(net_error_into_wasi_err));
    let socket_req = SocketHttpRequest {
        request: socket.request,
        response: None,
        headers: None,
        status: socket.status.clone(),
    };
    let socket_res = SocketHttpRequest {
        request: None,
        response: socket.response,
        headers: None,
        status: socket.status.clone(),
    };
    let socket_hdr = SocketHttpRequest {
        request: None,
        response: None,
        headers: socket.headers,
        status: socket.status,
    };

    let (memory, state, mut inodes) = env.get_memory_and_wasi_state_and_inodes_mut(&ctx, 0);

    let kind_req = Kind::Socket {
        socket: InodeSocket::new(InodeSocketKind::HttpRequest(
            Mutex::new(socket_req),
            InodeHttpSocketType::Request,
        )),
    };
    let kind_res = Kind::Socket {
        socket: InodeSocket::new(InodeSocketKind::HttpRequest(
            Mutex::new(socket_res),
            InodeHttpSocketType::Response,
        )),
    };
    let kind_hdr = Kind::Socket {
        socket: InodeSocket::new(InodeSocketKind::HttpRequest(
            Mutex::new(socket_hdr),
            InodeHttpSocketType::Headers,
        )),
    };

    let inode_req = state.fs.create_inode_with_default_stat(
        inodes.deref_mut(),
        kind_req,
        false,
        "http_request".to_string(),
    );
    let inode_res = state.fs.create_inode_with_default_stat(
        inodes.deref_mut(),
        kind_res,
        false,
        "http_response".to_string(),
    );
    let inode_hdr = state.fs.create_inode_with_default_stat(
        inodes.deref_mut(),
        kind_hdr,
        false,
        "http_headers".to_string(),
    );
    let rights = Rights::all_socket();

    let handles = __wasi_http_handles_t {
        req: wasi_try!(state
            .fs
            .create_fd(rights, rights, Fdflags::empty(), 0, inode_req)),
        res: wasi_try!(state
            .fs
            .create_fd(rights, rights, Fdflags::empty(), 0, inode_res)),
        hdr: wasi_try!(state
            .fs
            .create_fd(rights, rights, Fdflags::empty(), 0, inode_hdr)),
    };

    wasi_try_mem!(ret_handles.write(&memory, handles));

    Errno::Success
}

/// ### `http_status()`
/// Retrieves the status of a HTTP request
///
/// ## Parameters
///
/// * `fd` - Handle of the HTTP request
/// * `status` - Pointer to a buffer that will be filled with the current
///   status of this HTTP request
pub fn http_status<M: MemorySize>(
    ctx: FunctionEnvMut<'_, WasiEnv>,
    sock: WasiFd,
    status: WasmPtr<__wasi_http_status_t, M>,
) -> Errno {
    debug!("wasi::http_status");

    let env = ctx.data();
    let memory = env.memory_view(&ctx);
    let ref_status = status.deref(&memory);

    let http_status = wasi_try!(__sock_actor(&ctx, sock, Rights::empty(), |socket| {
        socket.http_status()
    }));

    // Write everything else and return the status to the caller
    let status = __wasi_http_status_t {
        ok: __WASI_BOOL_TRUE,
        redirect: match http_status.redirected {
            true => __WASI_BOOL_TRUE,
            false => __WASI_BOOL_FALSE,
        },
        size: wasi_try!(Ok(http_status.size)),
        status: http_status.status,
    };

    wasi_try_mem!(ref_status.write(status));

    Errno::Success
}

/// ### `port_bridge()`
/// Securely connects to a particular remote network
///
/// ## Parameters
///
/// * `network` - Fully qualified identifier for the network
/// * `token` - Access token used to authenticate with the network
/// * `security` - Level of encryption to encapsulate the network connection with
pub fn port_bridge<M: MemorySize>(
    ctx: FunctionEnvMut<'_, WasiEnv>,
    network: WasmPtr<u8, M>,
    network_len: M::Offset,
    token: WasmPtr<u8, M>,
    token_len: M::Offset,
    security: Streamsecurity,
) -> Errno {
    debug!("wasi::port_bridge");
    let env = ctx.data();
    let memory = env.memory_view(&ctx);
    let network = unsafe { get_input_str!(&memory, network, network_len) };
    let token = unsafe { get_input_str!(&memory, token, token_len) };
    let security = match security {
        Streamsecurity::Unencrypted => StreamSecurity::Unencrypted,
        Streamsecurity::AnyEncryption => StreamSecurity::AnyEncyption,
        Streamsecurity::ClassicEncryption => StreamSecurity::ClassicEncryption,
        Streamsecurity::DoubleEncryption => StreamSecurity::DoubleEncryption,
        _ => return Errno::Inval,
    };

    wasi_try!(env
        .net()
        .bridge(network.as_str(), token.as_str(), security)
        .map_err(net_error_into_wasi_err));
    Errno::Success
}

/// ### `port_unbridge()`
/// Disconnects from a remote network
pub fn port_unbridge(ctx: FunctionEnvMut<'_, WasiEnv>) -> Errno {
    debug!("wasi::port_unbridge");
    let env = ctx.data();
    wasi_try!(env.net().unbridge().map_err(net_error_into_wasi_err));
    Errno::Success
}

/// ### `port_dhcp_acquire()`
/// Acquires a set of IP addresses using DHCP
pub fn port_dhcp_acquire(ctx: FunctionEnvMut<'_, WasiEnv>) -> Errno {
    debug!("wasi::port_dhcp_acquire");
    let env = ctx.data();
    wasi_try!(env.net().dhcp_acquire().map_err(net_error_into_wasi_err));
    Errno::Success
}

/// ### `port_addr_add()`
/// Adds another static address to the local port
///
/// ## Parameters
///
/// * `addr` - Address to be added
pub fn port_addr_add<M: MemorySize>(
    ctx: FunctionEnvMut<'_, WasiEnv>,
    ip: WasmPtr<__wasi_cidr_t, M>,
) -> Errno {
    debug!("wasi::port_addr_add");
    let env = ctx.data();
    let memory = env.memory_view(&ctx);
    let cidr = wasi_try!(super::state::read_cidr(&memory, ip));
    wasi_try!(env
        .net()
        .ip_add(cidr.ip, cidr.prefix)
        .map_err(net_error_into_wasi_err));
    Errno::Success
}

/// ### `port_addr_remove()`
/// Removes an address from the local port
///
/// ## Parameters
///
/// * `addr` - Address to be removed
pub fn port_addr_remove<M: MemorySize>(
    ctx: FunctionEnvMut<'_, WasiEnv>,
    ip: WasmPtr<__wasi_addr_t, M>,
) -> Errno {
    debug!("wasi::port_addr_remove");
    let env = ctx.data();
    let memory = env.memory_view(&ctx);
    let ip = wasi_try!(super::state::read_ip(&memory, ip));
    wasi_try!(env.net().ip_remove(ip).map_err(net_error_into_wasi_err));
    Errno::Success
}

/// ### `port_addr_clear()`
/// Clears all the addresses on the local port
pub fn port_addr_clear(ctx: FunctionEnvMut<'_, WasiEnv>) -> Errno {
    debug!("wasi::port_addr_clear");
    let env = ctx.data();
    wasi_try!(env.net().ip_clear().map_err(net_error_into_wasi_err));
    Errno::Success
}

/// ### `port_mac()`
/// Returns the MAC address of the local port
pub fn port_mac<M: MemorySize>(
    ctx: FunctionEnvMut<'_, WasiEnv>,
    ret_mac: WasmPtr<__wasi_hardwareaddress_t, M>,
) -> Errno {
    debug!("wasi::port_mac");
    let env = ctx.data();
    let memory = env.memory_view(&ctx);
    let mac = wasi_try!(env.net().mac().map_err(net_error_into_wasi_err));
    let mac = __wasi_hardwareaddress_t { octs: mac };
    wasi_try_mem!(ret_mac.write(&memory, mac));
    Errno::Success
}

/// ### `port_ip_list()`
/// Returns a list of all the addresses owned by the local port
/// This function fills the output buffer as much as possible.
/// If the buffer is not big enough then the naddrs address will be
/// filled with the buffer size needed and the EOVERFLOW will be returned
///
/// ## Parameters
///
/// * `addrs` - The buffer where addresses will be stored
///
/// ## Return
///
/// The number of addresses returned.
pub fn port_addr_list<M: MemorySize>(
    ctx: FunctionEnvMut<'_, WasiEnv>,
    addrs: WasmPtr<__wasi_cidr_t, M>,
    naddrs: WasmPtr<M::Offset, M>,
) -> Errno {
    debug!("wasi::port_addr_list");
    let env = ctx.data();
    let memory = env.memory_view(&ctx);
    let max_addrs = wasi_try_mem!(naddrs.read(&memory));
    let max_addrs: u64 = wasi_try!(max_addrs.try_into().map_err(|_| Errno::Overflow));
    let ref_addrs =
        wasi_try_mem!(addrs.slice(&memory, wasi_try!(to_offset::<M>(max_addrs as usize))));

    let addrs = wasi_try!(env.net().ip_list().map_err(net_error_into_wasi_err));

    let addrs_len: M::Offset = wasi_try!(addrs.len().try_into().map_err(|_| Errno::Overflow));
    wasi_try_mem!(naddrs.write(&memory, addrs_len));
    if addrs.len() as u64 > max_addrs {
        return Errno::Overflow;
    }

    for n in 0..addrs.len() {
        let nip = ref_addrs.index(n as u64);
        super::state::write_cidr(&memory, nip.as_ptr::<M>(), *addrs.get(n).unwrap());
    }

    Errno::Success
}

/// ### `port_gateway_set()`
/// Adds a default gateway to the port
///
/// ## Parameters
///
/// * `addr` - Address of the default gateway
pub fn port_gateway_set<M: MemorySize>(
    ctx: FunctionEnvMut<'_, WasiEnv>,
    ip: WasmPtr<__wasi_addr_t, M>,
) -> Errno {
    debug!("wasi::port_gateway_set");
    let env = ctx.data();
    let memory = env.memory_view(&ctx);
    let ip = wasi_try!(super::state::read_ip(&memory, ip));

    wasi_try!(env.net().gateway_set(ip).map_err(net_error_into_wasi_err));
    Errno::Success
}

/// ### `port_route_add()`
/// Adds a new route to the local port
pub fn port_route_add<M: MemorySize>(
    ctx: FunctionEnvMut<'_, WasiEnv>,
    cidr: WasmPtr<__wasi_cidr_t, M>,
    via_router: WasmPtr<__wasi_addr_t, M>,
    preferred_until: WasmPtr<__wasi_option_timestamp_t, M>,
    expires_at: WasmPtr<__wasi_option_timestamp_t, M>,
) -> Errno {
    debug!("wasi::port_route_add");
    let env = ctx.data();
    let memory = env.memory_view(&ctx);
    let cidr = wasi_try!(super::state::read_cidr(&memory, cidr));
    let via_router = wasi_try!(super::state::read_ip(&memory, via_router));
    let preferred_until = wasi_try_mem!(preferred_until.read(&memory));
    let preferred_until = match preferred_until.tag {
        __WASI_OPTION_NONE => None,
        __WASI_OPTION_SOME => Some(Duration::from_nanos(preferred_until.u)),
        _ => return Errno::Inval,
    };
    let expires_at = wasi_try_mem!(expires_at.read(&memory));
    let expires_at = match expires_at.tag {
        __WASI_OPTION_NONE => None,
        __WASI_OPTION_SOME => Some(Duration::from_nanos(expires_at.u)),
        _ => return Errno::Inval,
    };

    wasi_try!(env
        .net()
        .route_add(cidr, via_router, preferred_until, expires_at)
        .map_err(net_error_into_wasi_err));
    Errno::Success
}

/// ### `port_route_remove()`
/// Removes an existing route from the local port
pub fn port_route_remove<M: MemorySize>(
    ctx: FunctionEnvMut<'_, WasiEnv>,
    ip: WasmPtr<__wasi_addr_t, M>,
) -> Errno {
    debug!("wasi::port_route_remove");
    let env = ctx.data();
    let memory = env.memory_view(&ctx);
    let ip = wasi_try!(super::state::read_ip(&memory, ip));
    wasi_try!(env.net().route_remove(ip).map_err(net_error_into_wasi_err));
    Errno::Success
}

/// ### `port_route_clear()`
/// Clears all the routes in the local port
pub fn port_route_clear(ctx: FunctionEnvMut<'_, WasiEnv>) -> Errno {
    debug!("wasi::port_route_clear");
    let env = ctx.data();
    wasi_try!(env.net().route_clear().map_err(net_error_into_wasi_err));
    Errno::Success
}

/// ### `port_route_list()`
/// Returns a list of all the routes owned by the local port
/// This function fills the output buffer as much as possible.
/// If the buffer is too small this will return EOVERFLOW and
/// fill nroutes with the size of the buffer needed.
///
/// ## Parameters
///
/// * `routes` - The buffer where routes will be stored
pub fn port_route_list<M: MemorySize>(
    ctx: FunctionEnvMut<'_, WasiEnv>,
    routes: WasmPtr<__wasi_route_t, M>,
    nroutes: WasmPtr<M::Offset, M>,
) -> Errno {
    debug!("wasi::port_route_list");
    let env = ctx.data();
    let memory = env.memory_view(&ctx);
    let nroutes = nroutes.deref(&memory);
    let max_routes: usize = wasi_try!(wasi_try_mem!(nroutes.read())
        .try_into()
        .map_err(|_| Errno::Inval));
    let ref_routes = wasi_try_mem!(routes.slice(&memory, wasi_try!(to_offset::<M>(max_routes))));

    let routes = wasi_try!(env.net().route_list().map_err(net_error_into_wasi_err));

    let routes_len: M::Offset = wasi_try!(routes.len().try_into().map_err(|_| Errno::Inval));
    wasi_try_mem!(nroutes.write(routes_len));
    if routes.len() > max_routes {
        return Errno::Overflow;
    }

    for n in 0..routes.len() {
        let nroute = ref_routes.index(n as u64);
        super::state::write_route(
            &memory,
            nroute.as_ptr::<M>(),
            routes.get(n).unwrap().clone(),
        );
    }

    Errno::Success
}

/// ### `sock_shutdown()`
/// Shut down socket send and receive channels.
/// Note: This is similar to `shutdown` in POSIX.
///
/// ## Parameters
///
/// * `how` - Which channels on the socket to shut down.
pub fn sock_shutdown(
    ctx: FunctionEnvMut<'_, WasiEnv>,
    sock: WasiFd,
    how: __wasi_sdflags_t,
) -> Errno {
    debug!("wasi::sock_shutdown");

    let both = __WASI_SHUT_RD | __WASI_SHUT_WR;
    let how = match how {
        __WASI_SHUT_RD => std::net::Shutdown::Read,
        __WASI_SHUT_WR => std::net::Shutdown::Write,
        a if a == both => std::net::Shutdown::Both,
        _ => return Errno::Inval,
    };

    wasi_try!(__sock_actor_mut(
        &ctx,
        sock,
        Rights::SOCK_SHUTDOWN,
        |socket| { socket.shutdown(how) }
    ));

    Errno::Success
}

/// ### `sock_status()`
/// Returns the current status of a socket
pub fn sock_status<M: MemorySize>(
    ctx: FunctionEnvMut<'_, WasiEnv>,
    sock: WasiFd,
    ret_status: WasmPtr<Sockstatus, M>,
) -> Errno {
    debug!("wasi::sock_status");

    let status = wasi_try!(__sock_actor(&ctx, sock, Rights::empty(), |socket| {
        socket.status()
    }));

    use super::state::WasiSocketStatus;
    let status = match status {
        WasiSocketStatus::Opening => Sockstatus::Opening,
        WasiSocketStatus::Opened => Sockstatus::Opened,
        WasiSocketStatus::Closed => Sockstatus::Closed,
        WasiSocketStatus::Failed => Sockstatus::Failed,
    };

    let env = ctx.data();
    let memory = env.memory_view(&ctx);
    wasi_try_mem!(ret_status.write(&memory, status));

    Errno::Success
}

/// ### `sock_addr_local()`
/// Returns the local address to which the socket is bound.
///
/// Note: This is similar to `getsockname` in POSIX
///
/// When successful, the contents of the output buffer consist of an IP address,
/// either IP4 or IP6.
///
/// ## Parameters
///
/// * `fd` - Socket that the address is bound to
pub fn sock_addr_local<M: MemorySize>(
    ctx: FunctionEnvMut<'_, WasiEnv>,
    sock: WasiFd,
    ret_addr: WasmPtr<__wasi_addr_port_t, M>,
) -> Errno {
    debug!("wasi::sock_addr_local");

    let addr = wasi_try!(__sock_actor(&ctx, sock, Rights::empty(), |socket| {
        socket.addr_local()
    }));
    let memory = ctx.data().memory_view(&ctx);
    wasi_try!(super::state::write_ip_port(
        &memory,
        ret_addr,
        addr.ip(),
        addr.port()
    ));
    Errno::Success
}

/// ### `sock_addr_peer()`
/// Returns the remote address to which the socket is connected to.
///
/// Note: This is similar to `getpeername` in POSIX
///
/// When successful, the contents of the output buffer consist of an IP address,
/// either IP4 or IP6.
///
/// ## Parameters
///
/// * `fd` - Socket that the address is bound to
pub fn sock_addr_peer<M: MemorySize>(
    ctx: FunctionEnvMut<'_, WasiEnv>,
    sock: WasiFd,
    ro_addr: WasmPtr<__wasi_addr_port_t, M>,
) -> Errno {
    debug!("wasi::sock_addr_peer");

    let env = ctx.data();
    let addr = wasi_try!(__sock_actor(&ctx, sock, Rights::empty(), |socket| {
        socket.addr_peer()
    }));
    let memory = env.memory_view(&ctx);
    wasi_try!(super::state::write_ip_port(
        &memory,
        ro_addr,
        addr.ip(),
        addr.port()
    ));
    Errno::Success
}

/// ### `sock_open()`
/// Create an endpoint for communication.
///
/// creates an endpoint for communication and returns a file descriptor
/// tor that refers to that endpoint. The file descriptor returned by a successful
/// call will be the lowest-numbered file descriptor not currently open
/// for the process.
///
/// Note: This is similar to `socket` in POSIX using PF_INET
///
/// ## Parameters
///
/// * `af` - Address family
/// * `socktype` - Socket type, either datagram or stream
/// * `sock_proto` - Socket protocol
///
/// ## Return
///
/// The file descriptor of the socket that has been opened.
pub fn sock_open<M: MemorySize>(
    ctx: FunctionEnvMut<'_, WasiEnv>,
    af: Addressfamily,
    ty: Socktype,
    pt: __wasi_sockproto_t,
    ro_sock: WasmPtr<WasiFd, M>,
) -> Errno {
    debug!("wasi::sock_open");

    let env = ctx.data();
    let (memory, state, mut inodes) = env.get_memory_and_wasi_state_and_inodes_mut(&ctx, 0);

    let kind = match ty {
        Socktype::Stream | Socktype::Dgram => Kind::Socket {
            socket: InodeSocket::new(InodeSocketKind::PreSocket {
                family: af,
                ty,
                pt,
                addr: None,
                only_v6: false,
                reuse_port: false,
                reuse_addr: false,
                send_buf_size: None,
                recv_buf_size: None,
                send_timeout: None,
                recv_timeout: None,
                connect_timeout: None,
                accept_timeout: None,
            }),
        },
        _ => return Errno::Notsup,
    };

    let inode = state.fs.create_inode_with_default_stat(
        inodes.deref_mut(),
        kind,
        false,
        "socket".to_string(),
    );
    let rights = Rights::all_socket();
    let fd = wasi_try!(state
        .fs
        .create_fd(rights, rights, Fdflags::empty(), 0, inode));

    wasi_try_mem!(ro_sock.write(&memory, fd));

    Errno::Success
}

/// ### `sock_set_opt_flag()`
/// Sets a particular socket setting
/// Note: This is similar to `setsockopt` in POSIX for SO_REUSEADDR
///
/// ## Parameters
///
/// * `fd` - Socket descriptor
/// * `sockopt` - Socket option to be set
/// * `flag` - Value to set the option to
pub fn sock_set_opt_flag(
    ctx: FunctionEnvMut<'_, WasiEnv>,
    sock: WasiFd,
    opt: Sockoption,
    flag: __wasi_bool_t,
) -> Errno {
    debug!("wasi::sock_set_opt_flag(ty={})", opt);

    let flag = match flag {
        __WASI_BOOL_FALSE => false,
        __WASI_BOOL_TRUE => true,
        _ => return Errno::Inval,
    };

    let option: super::state::WasiSocketOption = opt.into();
    wasi_try!(__sock_actor_mut(&ctx, sock, Rights::empty(), |socket| {
        socket.set_opt_flag(option, flag)
    }));
    Errno::Success
}

/// ### `sock_get_opt_flag()`
/// Retrieve status of particular socket seting
/// Note: This is similar to `getsockopt` in POSIX for SO_REUSEADDR
///
/// ## Parameters
///
/// * `fd` - Socket descriptor
/// * `sockopt` - Socket option to be retrieved
pub fn sock_get_opt_flag<M: MemorySize>(
    ctx: FunctionEnvMut<'_, WasiEnv>,
    sock: WasiFd,
    opt: Sockoption,
    ret_flag: WasmPtr<__wasi_bool_t, M>,
) -> Errno {
    debug!("wasi::sock_get_opt_flag(ty={})", opt);
    let env = ctx.data();
    let memory = env.memory_view(&ctx);

    let option: super::state::WasiSocketOption = opt.into();
    let flag = wasi_try!(__sock_actor(&ctx, sock, Rights::empty(), |socket| {
        socket.get_opt_flag(option)
    }));
    let flag = match flag {
        false => __WASI_BOOL_FALSE,
        true => __WASI_BOOL_TRUE,
    };

    wasi_try_mem!(ret_flag.write(&memory, flag));

    Errno::Success
}

/// ### `sock_set_opt_time()`
/// Sets one of the times the socket
///
/// ## Parameters
///
/// * `fd` - Socket descriptor
/// * `sockopt` - Socket option to be set
/// * `time` - Value to set the time to
pub fn sock_set_opt_time<M: MemorySize>(
    ctx: FunctionEnvMut<'_, WasiEnv>,
    sock: WasiFd,
    opt: Sockoption,
    time: WasmPtr<__wasi_option_timestamp_t, M>,
) -> Errno {
    debug!("wasi::sock_set_opt_time(ty={})", opt);

    let env = ctx.data();
    let memory = env.memory_view(&ctx);
    let time = wasi_try_mem!(time.read(&memory));
    let time = match time.tag {
        __WASI_OPTION_NONE => None,
        __WASI_OPTION_SOME => Some(Duration::from_nanos(time.u)),
        _ => return Errno::Inval,
    };

    let ty = match opt {
        Sockoption::RecvTimeout => wasmer_vnet::TimeType::ReadTimeout,
        Sockoption::SendTimeout => wasmer_vnet::TimeType::WriteTimeout,
        Sockoption::ConnectTimeout => wasmer_vnet::TimeType::ConnectTimeout,
        Sockoption::AcceptTimeout => wasmer_vnet::TimeType::AcceptTimeout,
        Sockoption::Linger => wasmer_vnet::TimeType::Linger,
        _ => return Errno::Inval,
    };

    let option: super::state::WasiSocketOption = opt.into();
    wasi_try!(__sock_actor_mut(&ctx, sock, Rights::empty(), |socket| {
        socket.set_opt_time(ty, time)
    }));
    Errno::Success
}

/// ### `sock_get_opt_time()`
/// Retrieve one of the times on the socket
///
/// ## Parameters
///
/// * `fd` - Socket descriptor
/// * `sockopt` - Socket option to be retrieved
pub fn sock_get_opt_time<M: MemorySize>(
    ctx: FunctionEnvMut<'_, WasiEnv>,
    sock: WasiFd,
    opt: Sockoption,
    ret_time: WasmPtr<__wasi_option_timestamp_t, M>,
) -> Errno {
    debug!("wasi::sock_get_opt_time(ty={})", opt);
    let env = ctx.data();
    let memory = env.memory_view(&ctx);

    let ty = match opt {
        Sockoption::RecvTimeout => wasmer_vnet::TimeType::ReadTimeout,
        Sockoption::SendTimeout => wasmer_vnet::TimeType::WriteTimeout,
        Sockoption::ConnectTimeout => wasmer_vnet::TimeType::ConnectTimeout,
        Sockoption::AcceptTimeout => wasmer_vnet::TimeType::AcceptTimeout,
        Sockoption::Linger => wasmer_vnet::TimeType::Linger,
        _ => return Errno::Inval,
    };

    let time = wasi_try!(__sock_actor(&ctx, sock, Rights::empty(), |socket| {
        socket.opt_time(ty)
    }));
    let time = match time {
        None => __wasi_option_timestamp_t {
            tag: __WASI_OPTION_NONE,
            u: 0,
        },
        Some(timeout) => __wasi_option_timestamp_t {
            tag: __WASI_OPTION_SOME,
            u: timeout.as_nanos() as Timestamp,
        },
    };

    wasi_try_mem!(ret_time.write(&memory, time));

    Errno::Success
}

/// ### `sock_set_opt_size()
/// Set size of particular option for this socket
/// Note: This is similar to `setsockopt` in POSIX for SO_RCVBUF
///
/// ## Parameters
///
/// * `fd` - Socket descriptor
/// * `opt` - Socket option to be set
/// * `size` - Buffer size
pub fn sock_set_opt_size(
    ctx: FunctionEnvMut<'_, WasiEnv>,
    sock: WasiFd,
    opt: Sockoption,
    size: Filesize,
) -> Errno {
    debug!("wasi::sock_set_opt_size(ty={})", opt);

    let ty = match opt {
        Sockoption::RecvTimeout => wasmer_vnet::TimeType::ReadTimeout,
        Sockoption::SendTimeout => wasmer_vnet::TimeType::WriteTimeout,
        Sockoption::ConnectTimeout => wasmer_vnet::TimeType::ConnectTimeout,
        Sockoption::AcceptTimeout => wasmer_vnet::TimeType::AcceptTimeout,
        Sockoption::Linger => wasmer_vnet::TimeType::Linger,
        _ => return Errno::Inval,
    };

    let option: super::state::WasiSocketOption = opt.into();
    wasi_try!(__sock_actor_mut(&ctx, sock, Rights::empty(), |socket| {
        match opt {
            Sockoption::RecvBufSize => socket.set_recv_buf_size(size as usize),
            Sockoption::SendBufSize => socket.set_send_buf_size(size as usize),
            Sockoption::Ttl => socket.set_ttl(size as u32),
            Sockoption::MulticastTtlV4 => socket.set_multicast_ttl_v4(size as u32),
            _ => Err(Errno::Inval),
        }
    }));
    Errno::Success
}

/// ### `sock_get_opt_size()`
/// Retrieve the size of particular option for this socket
/// Note: This is similar to `getsockopt` in POSIX for SO_RCVBUF
///
/// ## Parameters
///
/// * `fd` - Socket descriptor
/// * `sockopt` - Socket option to be retrieved
pub fn sock_get_opt_size<M: MemorySize>(
    ctx: FunctionEnvMut<'_, WasiEnv>,
    sock: WasiFd,
    opt: Sockoption,
    ret_size: WasmPtr<Filesize, M>,
) -> Errno {
    debug!("wasi::sock_get_opt_size(ty={})", opt);
    let env = ctx.data();
    let memory = env.memory_view(&ctx);

    let size = wasi_try!(__sock_actor(&ctx, sock, Rights::empty(), |socket| {
        match opt {
            Sockoption::RecvBufSize => socket.recv_buf_size().map(|a| a as Filesize),
            Sockoption::SendBufSize => socket.send_buf_size().map(|a| a as Filesize),
            Sockoption::Ttl => socket.ttl().map(|a| a as Filesize),
            Sockoption::MulticastTtlV4 => socket.multicast_ttl_v4().map(|a| a as Filesize),
            _ => Err(Errno::Inval),
        }
    }));
    wasi_try_mem!(ret_size.write(&memory, size));

    Errno::Success
}

/// ### `sock_join_multicast_v4()`
/// Joins a particular multicast IPv4 group
///
/// ## Parameters
///
/// * `fd` - Socket descriptor
/// * `multiaddr` - Multicast group to joined
/// * `interface` - Interface that will join
pub fn sock_join_multicast_v4<M: MemorySize>(
    ctx: FunctionEnvMut<'_, WasiEnv>,
    sock: WasiFd,
    multiaddr: WasmPtr<__wasi_addr_ip4_t, M>,
    iface: WasmPtr<__wasi_addr_ip4_t, M>,
) -> Errno {
    debug!("wasi::sock_join_multicast_v4");

    let env = ctx.data();
    let memory = env.memory_view(&ctx);
    let multiaddr = wasi_try!(super::state::read_ip_v4(&memory, multiaddr));
    let iface = wasi_try!(super::state::read_ip_v4(&memory, iface));
    wasi_try!(__sock_actor_mut(&ctx, sock, Rights::empty(), |socket| {
        socket.join_multicast_v4(multiaddr, iface)
    }));
    Errno::Success
}

/// ### `sock_leave_multicast_v4()`
/// Leaves a particular multicast IPv4 group
///
/// ## Parameters
///
/// * `fd` - Socket descriptor
/// * `multiaddr` - Multicast group to leave
/// * `interface` - Interface that will left
pub fn sock_leave_multicast_v4<M: MemorySize>(
    ctx: FunctionEnvMut<'_, WasiEnv>,
    sock: WasiFd,
    multiaddr: WasmPtr<__wasi_addr_ip4_t, M>,
    iface: WasmPtr<__wasi_addr_ip4_t, M>,
) -> Errno {
    debug!("wasi::sock_leave_multicast_v4");

    let env = ctx.data();
    let memory = env.memory_view(&ctx);
    let multiaddr = wasi_try!(super::state::read_ip_v4(&memory, multiaddr));
    let iface = wasi_try!(super::state::read_ip_v4(&memory, iface));
    wasi_try!(__sock_actor_mut(&ctx, sock, Rights::empty(), |socket| {
        socket.leave_multicast_v4(multiaddr, iface)
    }));
    Errno::Success
}

/// ### `sock_join_multicast_v6()`
/// Joins a particular multicast IPv6 group
///
/// ## Parameters
///
/// * `fd` - Socket descriptor
/// * `multiaddr` - Multicast group to joined
/// * `interface` - Interface that will join
pub fn sock_join_multicast_v6<M: MemorySize>(
    ctx: FunctionEnvMut<'_, WasiEnv>,
    sock: WasiFd,
    multiaddr: WasmPtr<__wasi_addr_ip6_t, M>,
    iface: u32,
) -> Errno {
    debug!("wasi::sock_join_multicast_v6");

    let env = ctx.data();
    let memory = env.memory_view(&ctx);
    let multiaddr = wasi_try!(super::state::read_ip_v6(&memory, multiaddr));
    wasi_try!(__sock_actor_mut(&ctx, sock, Rights::empty(), |socket| {
        socket.join_multicast_v6(multiaddr, iface)
    }));
    Errno::Success
}

/// ### `sock_leave_multicast_v6()`
/// Leaves a particular multicast IPv6 group
///
/// ## Parameters
///
/// * `fd` - Socket descriptor
/// * `multiaddr` - Multicast group to leave
/// * `interface` - Interface that will left
pub fn sock_leave_multicast_v6<M: MemorySize>(
    ctx: FunctionEnvMut<'_, WasiEnv>,
    sock: WasiFd,
    multiaddr: WasmPtr<__wasi_addr_ip6_t, M>,
    iface: u32,
) -> Errno {
    debug!("wasi::sock_leave_multicast_v6");

    let env = ctx.data();
    let memory = env.memory_view(&ctx);
    let multiaddr = wasi_try!(super::state::read_ip_v6(&memory, multiaddr));
    wasi_try!(__sock_actor_mut(&ctx, sock, Rights::empty(), |socket| {
        socket.leave_multicast_v6(multiaddr, iface)
    }));
    Errno::Success
}

/// ### `sock_bind()`
/// Bind a socket
/// Note: This is similar to `bind` in POSIX using PF_INET
///
/// ## Parameters
///
/// * `fd` - File descriptor of the socket to be bind
/// * `addr` - Address to bind the socket to
pub fn sock_bind<M: MemorySize>(
    ctx: FunctionEnvMut<'_, WasiEnv>,
    sock: WasiFd,
    addr: WasmPtr<__wasi_addr_port_t, M>,
) -> Errno {
    debug!("wasi::sock_bind");

    let env = ctx.data();
    let memory = env.memory_view(&ctx);
    let addr = wasi_try!(super::state::read_ip_port(&memory, addr));
    let addr = SocketAddr::new(addr.0, addr.1);
    wasi_try!(__sock_upgrade(&ctx, sock, Rights::SOCK_BIND, |socket| {
        socket.bind(env.net(), addr)
    }));
    Errno::Success
}

/// ### `sock_listen()`
/// Listen for connections on a socket
///
/// Polling the socket handle will wait until a connection
/// attempt is made
///
/// Note: This is similar to `listen`
///
/// ## Parameters
///
/// * `fd` - File descriptor of the socket to be bind
/// * `backlog` - Maximum size of the queue for pending connections
pub fn sock_listen<M: MemorySize>(
    ctx: FunctionEnvMut<'_, WasiEnv>,
    sock: WasiFd,
    backlog: M::Offset,
) -> Errno {
    debug!("wasi::sock_listen");

    let env = ctx.data();
    let backlog: usize = wasi_try!(backlog.try_into().map_err(|_| Errno::Inval));
    wasi_try!(__sock_upgrade(&ctx, sock, Rights::SOCK_BIND, |socket| {
        socket.listen(env.net(), backlog)
    }));
    Errno::Success
}

/// ### `sock_accept()`
/// Accept a new incoming connection.
/// Note: This is similar to `accept` in POSIX.
///
/// ## Parameters
///
/// * `fd` - The listening socket.
/// * `flags` - The desired values of the file descriptor flags.
///
/// ## Return
///
/// New socket connection
pub fn sock_accept<M: MemorySize>(
    ctx: FunctionEnvMut<'_, WasiEnv>,
    sock: WasiFd,
    fd_flags: Fdflags,
    ro_fd: WasmPtr<WasiFd, M>,
    ro_addr: WasmPtr<__wasi_addr_port_t, M>,
) -> Result<Errno, WasiError> {
    debug!("wasi::sock_accept");

    let env = ctx.data();
    let (child, addr) = {
        let mut ret;
        let (_, state) = env.get_memory_and_wasi_state(&ctx, 0);
        loop {
            wasi_try_ok!(
                match __sock_actor(&ctx, sock, Rights::SOCK_ACCEPT, |socket| socket
                    .accept_timeout(fd_flags, Duration::from_millis(5)))
                {
                    Ok(a) => {
                        ret = a;
                        break;
                    }
                    Err(Errno::Timedout) => {
                        env.yield_now()?;
                        continue;
                    }
                    Err(Errno::Again) => {
                        env.sleep(Duration::from_millis(5))?;
                        continue;
                    }
                    Err(err) => Err(err),
                }
            );
        }
        ret
    };

    let (memory, state, mut inodes) = env.get_memory_and_wasi_state_and_inodes_mut(&ctx, 0);

    let kind = Kind::Socket {
        socket: InodeSocket::new(InodeSocketKind::TcpStream(child)),
    };
    let inode = state.fs.create_inode_with_default_stat(
        inodes.deref_mut(),
        kind,
        false,
        "socket".to_string(),
    );

    let rights = Rights::all_socket();
    let fd = wasi_try_ok!(state
        .fs
        .create_fd(rights, rights, Fdflags::empty(), 0, inode));

    wasi_try_mem_ok!(ro_fd.write(&memory, fd));
    wasi_try_ok!(super::state::write_ip_port(
        &memory,
        ro_addr,
        addr.ip(),
        addr.port()
    ));

    Ok(Errno::Success)
}

/// ### `sock_connect()`
/// Initiate a connection on a socket to the specified address
///
/// Polling the socket handle will wait for data to arrive or for
/// the socket status to change which can be queried via 'sock_status'
///
/// Note: This is similar to `connect` in POSIX
///
/// ## Parameters
///
/// * `fd` - Socket descriptor
/// * `addr` - Address of the socket to connect to
pub fn sock_connect<M: MemorySize>(
    ctx: FunctionEnvMut<'_, WasiEnv>,
    sock: WasiFd,
    addr: WasmPtr<__wasi_addr_port_t, M>,
) -> Errno {
    debug!("wasi::sock_connect");

    let env = ctx.data();
    let memory = env.memory_view(&ctx);
    let addr = wasi_try!(super::state::read_ip_port(&memory, addr));
    let addr = SocketAddr::new(addr.0, addr.1);
    wasi_try!(__sock_upgrade(&ctx, sock, Rights::SOCK_CONNECT, |socket| {
        socket.connect(env.net(), addr)
    }));
    Errno::Success
}

/// ### `sock_recv()`
/// Receive a message from a socket.
/// Note: This is similar to `recv` in POSIX, though it also supports reading
/// the data into multiple buffers in the manner of `readv`.
///
/// ## Parameters
///
/// * `ri_data` - List of scatter/gather vectors to which to store data.
/// * `ri_flags` - Message flags.
///
/// ## Return
///
/// Number of bytes stored in ri_data and message flags.
pub fn sock_recv<M: MemorySize>(
    ctx: FunctionEnvMut<'_, WasiEnv>,
    sock: WasiFd,
    ri_data: WasmPtr<__wasi_iovec_t<M>, M>,
    ri_data_len: M::Offset,
    _ri_flags: __wasi_riflags_t,
    ro_data_len: WasmPtr<M::Offset, M>,
    ro_flags: WasmPtr<__wasi_roflags_t, M>,
) -> Result<Errno, WasiError> {
    debug!("wasi::sock_recv");

    let env = ctx.data();
    let memory = env.memory_view(&ctx);
    let iovs_arr = wasi_try_mem_ok!(ri_data.slice(&memory, ri_data_len));

    let bytes_read = wasi_try_ok!(__sock_actor_mut(&ctx, sock, Rights::SOCK_RECV, |socket| {
        socket.recv(&memory, iovs_arr)
    }));
    let bytes_read: M::Offset = wasi_try_ok!(bytes_read.try_into().map_err(|_| Errno::Overflow));

    wasi_try_mem_ok!(ro_flags.write(&memory, 0));
    wasi_try_mem_ok!(ro_data_len.write(&memory, bytes_read));

    Ok(Errno::Success)
}

/// ### `sock_recv_from()`
/// Receive a message and its peer address from a socket.
/// Note: This is similar to `recvfrom` in POSIX, though it also supports reading
/// the data into multiple buffers in the manner of `readv`.
///
/// ## Parameters
///
/// * `ri_data` - List of scatter/gather vectors to which to store data.
/// * `ri_flags` - Message flags.
///
/// ## Return
///
/// Number of bytes stored in ri_data and message flags.
pub fn sock_recv_from<M: MemorySize>(
    ctx: FunctionEnvMut<'_, WasiEnv>,
    sock: WasiFd,
    ri_data: WasmPtr<__wasi_iovec_t<M>, M>,
    ri_data_len: M::Offset,
    _ri_flags: __wasi_riflags_t,
    ro_data_len: WasmPtr<M::Offset, M>,
    ro_flags: WasmPtr<__wasi_roflags_t, M>,
    ro_addr: WasmPtr<__wasi_addr_port_t, M>,
) -> Result<Errno, WasiError> {
    debug!("wasi::sock_recv_from");

    let env = ctx.data();
    let memory = env.memory_view(&ctx);
    let iovs_arr = wasi_try_mem_ok!(ri_data.slice(&memory, ri_data_len));

    let bytes_read = wasi_try_ok!(__sock_actor_mut(
        &ctx,
        sock,
        Rights::SOCK_RECV_FROM,
        |socket| { socket.recv_from(&memory, iovs_arr, ro_addr) }
    ));
    let bytes_read: M::Offset = wasi_try_ok!(bytes_read.try_into().map_err(|_| Errno::Overflow));

    wasi_try_mem_ok!(ro_flags.write(&memory, 0));
    wasi_try_mem_ok!(ro_data_len.write(&memory, bytes_read));

    Ok(Errno::Success)
}

/// ### `sock_send()`
/// Send a message on a socket.
/// Note: This is similar to `send` in POSIX, though it also supports writing
/// the data from multiple buffers in the manner of `writev`.
///
/// ## Parameters
///
/// * `si_data` - List of scatter/gather vectors to which to retrieve data
/// * `si_flags` - Message flags.
///
/// ## Return
///
/// Number of bytes transmitted.
pub fn sock_send<M: MemorySize>(
    ctx: FunctionEnvMut<'_, WasiEnv>,
    sock: WasiFd,
    si_data: WasmPtr<__wasi_ciovec_t<M>, M>,
    si_data_len: M::Offset,
    _si_flags: __wasi_siflags_t,
    ret_data_len: WasmPtr<M::Offset, M>,
) -> Result<Errno, WasiError> {
    debug!("wasi::sock_send");
    let env = ctx.data();

    let memory = env.memory_view(&ctx);
    let iovs_arr = wasi_try_mem_ok!(si_data.slice(&memory, si_data_len));

    let bytes_written = wasi_try_ok!(__sock_actor_mut(&ctx, sock, Rights::SOCK_SEND, |socket| {
        socket.send(&memory, iovs_arr)
    }));

    let bytes_written: M::Offset =
        wasi_try_ok!(bytes_written.try_into().map_err(|_| Errno::Overflow));
    wasi_try_mem_ok!(ret_data_len.write(&memory, bytes_written));

    Ok(Errno::Success)
}

/// ### `sock_send_to()`
/// Send a message on a socket to a specific address.
/// Note: This is similar to `sendto` in POSIX, though it also supports writing
/// the data from multiple buffers in the manner of `writev`.
///
/// ## Parameters
///
/// * `si_data` - List of scatter/gather vectors to which to retrieve data
/// * `si_flags` - Message flags.
/// * `addr` - Address of the socket to send message to
///
/// ## Return
///
/// Number of bytes transmitted.
pub fn sock_send_to<M: MemorySize>(
    ctx: FunctionEnvMut<'_, WasiEnv>,
    sock: WasiFd,
    si_data: WasmPtr<__wasi_ciovec_t<M>, M>,
    si_data_len: M::Offset,
    _si_flags: __wasi_siflags_t,
    addr: WasmPtr<__wasi_addr_port_t, M>,
    ret_data_len: WasmPtr<M::Offset, M>,
) -> Result<Errno, WasiError> {
    debug!("wasi::sock_send_to");
    let env = ctx.data();

    let memory = env.memory_view(&ctx);
    let iovs_arr = wasi_try_mem_ok!(si_data.slice(&memory, si_data_len));

    let bytes_written = wasi_try_ok!(__sock_actor_mut(
        &ctx,
        sock,
        Rights::SOCK_SEND_TO,
        |socket| { socket.send_to::<M>(&memory, iovs_arr, addr) }
    ));

    let bytes_written: M::Offset =
        wasi_try_ok!(bytes_written.try_into().map_err(|_| Errno::Overflow));
    wasi_try_mem_ok!(ret_data_len.write(&memory, bytes_written as M::Offset));

    Ok(Errno::Success)
}

/// ### `sock_send_file()`
/// Sends the entire contents of a file down a socket
///
/// ## Parameters
///
/// * `in_fd` - Open file that has the data to be transmitted
/// * `offset` - Offset into the file to start reading at
/// * `count` - Number of bytes to be sent
///
/// ## Return
///
/// Number of bytes transmitted.
pub unsafe fn sock_send_file<M: MemorySize>(
    mut ctx: FunctionEnvMut<'_, WasiEnv>,
    sock: WasiFd,
    in_fd: WasiFd,
    offset: Filesize,
    mut count: Filesize,
    ret_sent: WasmPtr<Filesize, M>,
) -> Result<Errno, WasiError> {
    debug!("wasi::send_file");
    let env = ctx.data();
    let (memory, mut state, inodes) = env.get_memory_and_wasi_state_and_inodes(&ctx, 0);

    // Set the offset of the file
    {
        let mut fd_map = state.fs.fd_map.write().unwrap();
        let fd_entry = wasi_try_ok!(fd_map.get_mut(&in_fd).ok_or(Errno::Badf));
        fd_entry.offset = offset as u64;
    }

    // Enter a loop that will process all the data
    let mut total_written: Filesize = 0;
    while (count > 0) {
        let mut buf = [0; 4096];
        let sub_count = count.min(4096);
        count -= sub_count;

        let fd_entry = wasi_try_ok!(state.fs.get_fd(in_fd));
        let bytes_read = match in_fd {
            __WASI_STDIN_FILENO => {
                let mut guard = wasi_try_ok!(
                    inodes
                        .stdin_mut(&state.fs.fd_map)
                        .map_err(fs_error_into_wasi_err),
                    env
                );
                if let Some(ref mut stdin) = guard.deref_mut() {
                    wasi_try_ok!(stdin.read(&mut buf).map_err(map_io_err))
                } else {
                    return Ok(Errno::Badf);
                }
            }
            __WASI_STDOUT_FILENO | __WASI_STDERR_FILENO => return Ok(Errno::Inval),
            _ => {
                if !fd_entry.rights.contains(Rights::FD_READ) {
                    // TODO: figure out the error to return when lacking rights
                    return Ok(Errno::Access);
                }

                let offset = fd_entry.offset as usize;
                let inode_idx = fd_entry.inode;
                let inode = &inodes.arena[inode_idx];

                let bytes_read = {
                    let mut guard = inode.write();
                    let deref_mut = guard.deref_mut();
                    match deref_mut {
                        Kind::File { handle, .. } => {
                            if let Some(handle) = handle {
                                wasi_try_ok!(
                                    handle
                                        .seek(std::io::SeekFrom::Start(offset as u64))
                                        .map_err(map_io_err),
                                    env
                                );
                                wasi_try_ok!(handle.read(&mut buf).map_err(map_io_err))
                            } else {
                                return Ok(Errno::Inval);
                            }
                        }
                        Kind::Socket { socket } => {
                            wasi_try_ok!(socket.read(&mut buf).map_err(map_io_err))
                        }
                        Kind::Pipe { pipe } => {
                            wasi_try_ok!(pipe.read(&mut buf).map_err(map_io_err))
                        }
                        Kind::Dir { .. } | Kind::Root { .. } => {
                            return Ok(Errno::Isdir);
                        }
                        Kind::EventNotifications { .. } => {
                            return Ok(Errno::Inval);
                        }
                        Kind::Symlink { .. } => unimplemented!("Symlinks in wasi::fd_read"),
                        Kind::Buffer { buffer } => {
                            let mut buf_read = &buffer[offset..];
                            wasi_try_ok!(buf_read.read(&mut buf).map_err(map_io_err))
                        }
                    }
                };

                // reborrow
                let mut fd_map = state.fs.fd_map.write().unwrap();
                let fd_entry = wasi_try_ok!(fd_map.get_mut(&in_fd).ok_or(Errno::Badf));
                fd_entry.offset += bytes_read as u64;

                bytes_read
            }
        };

        // Write it down to the socket
<<<<<<< HEAD
        let bytes_written =
            wasi_try_ok!(__sock_actor_mut(&ctx, sock, Rights::SOCK_SEND, |socket| {
                let buf = (&buf[..]).to_vec();
=======
        let bytes_written = wasi_try_ok!(__sock_actor_mut(
            &ctx,
            sock,
            __WASI_RIGHT_SOCK_SEND,
            |socket| {
                let buf = (buf[..]).to_vec();
>>>>>>> dafdd94c
                socket.send_bytes::<M>(Bytes::from(buf))
            }));
        total_written += bytes_written as u64;
    }

    wasi_try_mem_ok!(ret_sent.write(&memory, total_written as Filesize));

    Ok(Errno::Success)
}

/// ### `resolve()`
/// Resolves a hostname and a port to one or more IP addresses.
///
/// Note: This is similar to `getaddrinfo` in POSIX
///
/// When successful, the contents of the output buffer consist of a sequence of
/// IPv4 and/or IPv6 addresses. Each address entry consists of a addr_t object.
/// This function fills the output buffer as much as possible.
///
/// ## Parameters
///
/// * `host` - Host to resolve
/// * `port` - Port hint (zero if no hint is supplied)
/// * `addrs` - The buffer where addresses will be stored
///
/// ## Return
///
/// The number of IP addresses returned during the DNS resolution.
pub fn resolve<M: MemorySize>(
    ctx: FunctionEnvMut<'_, WasiEnv>,
    host: WasmPtr<u8, M>,
    host_len: M::Offset,
    port: u16,
    addrs: WasmPtr<__wasi_addr_t, M>,
    naddrs: M::Offset,
    ret_naddrs: WasmPtr<M::Offset, M>,
) -> Errno {
    debug!("wasi::resolve");

    let naddrs: usize = wasi_try!(naddrs.try_into().map_err(|_| Errno::Inval));
    let env = ctx.data();
    let memory = env.memory_view(&ctx);
    let host_str = unsafe { get_input_str!(&memory, host, host_len) };
    let addrs = wasi_try_mem!(addrs.slice(&memory, wasi_try!(to_offset::<M>(naddrs))));

    let port = if port > 0 { Some(port) } else { None };

    let found_ips = wasi_try!(env
        .net()
        .resolve(host_str.as_str(), port, None)
        .map_err(net_error_into_wasi_err));

    let mut idx = 0;
    for found_ip in found_ips.iter().take(naddrs) {
        super::state::write_ip(&memory, addrs.index(idx).as_ptr::<M>(), *found_ip);
        idx += 1;
    }

    let idx: M::Offset = wasi_try!(idx.try_into().map_err(|_| Errno::Overflow));
    wasi_try_mem!(ret_naddrs.write(&memory, idx));

    Errno::Success
}<|MERGE_RESOLUTION|>--- conflicted
+++ resolved
@@ -5498,18 +5498,9 @@
         };
 
         // Write it down to the socket
-<<<<<<< HEAD
         let bytes_written =
             wasi_try_ok!(__sock_actor_mut(&ctx, sock, Rights::SOCK_SEND, |socket| {
                 let buf = (&buf[..]).to_vec();
-=======
-        let bytes_written = wasi_try_ok!(__sock_actor_mut(
-            &ctx,
-            sock,
-            __WASI_RIGHT_SOCK_SEND,
-            |socket| {
-                let buf = (buf[..]).to_vec();
->>>>>>> dafdd94c
                 socket.send_bytes::<M>(Bytes::from(buf))
             }));
         total_written += bytes_written as u64;
