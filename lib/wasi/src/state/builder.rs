--- conflicted
+++ resolved
@@ -832,16 +832,8 @@
         self.run_with_store(module, &mut store)
     }
 
-<<<<<<< HEAD
+    #[allow(clippy::result_large_err)]
     pub fn run_with_store(self, module: Module, store: &mut Store) -> Result<(), WasiRuntimeError> {
-=======
-    #[allow(clippy::result_large_err)]
-    pub fn run_with_store(
-        self,
-        module: Module,
-        store: &mut impl AsStoreMut,
-    ) -> Result<(), WasiRuntimeError> {
->>>>>>> 20085ecb
         let (instance, env) = self.instantiate(module, store)?;
 
         let start = instance.exports.get_function("_start")?;
