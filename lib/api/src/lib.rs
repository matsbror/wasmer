--- conflicted
+++ resolved
@@ -428,6 +428,7 @@
     "The `js` feature must be enabled only for the `wasm32` target (either `wasm32-unknown-unknown` or `wasm32-wasi`)."
 );
 
+mod access;
 mod engine;
 mod errors;
 mod exports;
@@ -458,8 +459,8 @@
 #[cfg(feature = "js")]
 pub use js::*;
 
-<<<<<<< HEAD
 pub use crate::externals::{Extern, Function, Global, HostFunction, Memory, MemoryView, Table};
+pub use access::WasmSliceAccess;
 pub use engine::{AsEngineRef, Engine};
 pub use errors::{InstantiationError, LinkError, RuntimeError};
 pub use exports::{ExportError, Exportable, Exports, ExportsIterator};
@@ -505,10 +506,4 @@
 pub type NativeFunc<Args = (), Rets = ()> = TypedFunction<Args, Rets>;
 
 /// Version number of this crate.
-pub const VERSION: &str = env!("CARGO_PKG_VERSION");
-=======
-mod access;
-mod into_bytes;
-pub use access::WasmSliceAccess;
-pub use into_bytes::IntoBytes;
->>>>>>> 47f5c173
+pub const VERSION: &str = env!("CARGO_PKG_VERSION");