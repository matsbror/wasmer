--- conflicted
+++ resolved
@@ -10,11 +10,7 @@
 use crate::commands::CreateObj;
 #[cfg(feature = "wast")]
 use crate::commands::Wast;
-<<<<<<< HEAD
-use crate::commands::{Cache, Config, Inspect, List, Login, Run, SelfUpdate, Validate, Whoami};
-=======
-use crate::commands::{Add, Cache, Config, Inspect, List, Login, Run, SelfUpdate, Validate};
->>>>>>> 94015996
+use crate::commands::{Add, Cache, Config, Inspect, List, Login, Run, SelfUpdate, Validate, Whoami};
 use crate::error::PrettyError;
 use clap::{CommandFactory, ErrorKind, Parser};
 use std::{fmt, str::FromStr};
@@ -155,14 +151,12 @@
     #[clap(name = "binfmt")]
     Binfmt(Binfmt),
 
-<<<<<<< HEAD
     /// Shows the current logged in user for the current active registry
     #[clap(name = "whoami")]
     Whoami(Whoami),
-=======
+
     /// Add a WAPM package's bindings to your application.
     Add(Add),
->>>>>>> 94015996
 }
 
 impl WasmerCLIOptions {
@@ -186,11 +180,8 @@
             Self::Wast(wast) => wast.execute(),
             #[cfg(target_os = "linux")]
             Self::Binfmt(binfmt) => binfmt.execute(),
-<<<<<<< HEAD
             Self::Whoami(whoami) => whoami.execute(),
-=======
             Self::Add(install) => install.execute(),
->>>>>>> 94015996
         }
     }
 }
