--- conflicted
+++ resolved
@@ -56,13 +56,8 @@
     /// A pointer to the imported function body.
     pub body: *const VMFunctionBody,
 
-<<<<<<< HEAD
-    /// A pointer to the `VMContext` that owns the function or host data.
-    pub vmctx: *mut VMContext,
-=======
     /// A pointer to the `VMContext` that owns the function or host env data.
     pub environment: VMFunctionEnvironment,
->>>>>>> be52ece3
 }
 
 #[cfg(test)]
