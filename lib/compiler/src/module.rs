use crate::lib::std::sync::Arc;
<<<<<<< HEAD
#[cfg(feature = "enable-rkyv")]
use rkyv::{Archive, Deserialize as RkyvDeserialize, Serialize as RkyvSerialize};
=======
use loupe::MemoryUsage;
>>>>>>> 6916e531
#[cfg(feature = "enable-serde")]
use serde::{Deserialize, Serialize};
use wasmer_types::entity::PrimaryMap;
use wasmer_types::{Features, MemoryIndex, TableIndex};
use wasmer_vm::{MemoryStyle, ModuleInfo, TableStyle};

/// The required info for compiling a module.
///
/// This differs from [`ModuleInfo`] because it have extra info only
/// possible after translation (such as the features used for compiling,
/// or the `MemoryStyle` and `TableStyle`).
<<<<<<< HEAD
#[derive(Debug, PartialEq, Eq)]
=======
#[derive(Debug, MemoryUsage)]
>>>>>>> 6916e531
#[cfg_attr(feature = "enable-serde", derive(Deserialize, Serialize))]
#[cfg_attr(
    feature = "enable-rkyv",
    derive(RkyvSerialize, RkyvDeserialize, Archive)
)]
pub struct CompileModuleInfo {
    /// The features used for compiling the module
    pub features: Features,
    /// The module information
    pub module: Arc<ModuleInfo>,
    /// The memory styles used for compiling.
    ///
    /// The compiler will emit the most optimal code based
    /// on the memory style (static or dynamic) chosen.
    pub memory_styles: PrimaryMap<MemoryIndex, MemoryStyle>,
    /// The table plans used for compiling.
    pub table_styles: PrimaryMap<TableIndex, TableStyle>,
}<|MERGE_RESOLUTION|>--- conflicted
+++ resolved
@@ -1,10 +1,7 @@
 use crate::lib::std::sync::Arc;
-<<<<<<< HEAD
+use loupe::MemoryUsage;
 #[cfg(feature = "enable-rkyv")]
 use rkyv::{Archive, Deserialize as RkyvDeserialize, Serialize as RkyvSerialize};
-=======
-use loupe::MemoryUsage;
->>>>>>> 6916e531
 #[cfg(feature = "enable-serde")]
 use serde::{Deserialize, Serialize};
 use wasmer_types::entity::PrimaryMap;
@@ -16,11 +13,7 @@
 /// This differs from [`ModuleInfo`] because it have extra info only
 /// possible after translation (such as the features used for compiling,
 /// or the `MemoryStyle` and `TableStyle`).
-<<<<<<< HEAD
-#[derive(Debug, PartialEq, Eq)]
-=======
-#[derive(Debug, MemoryUsage)]
->>>>>>> 6916e531
+#[derive(Debug, MemoryUsage, PartialEq, Eq)]
 #[cfg_attr(feature = "enable-serde", derive(Deserialize, Serialize))]
 #[cfg_attr(
     feature = "enable-rkyv",
